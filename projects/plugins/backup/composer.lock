--- conflicted
+++ resolved
@@ -401,11 +401,7 @@
             "dist": {
                 "type": "path",
                 "url": "../../packages/connection-ui",
-<<<<<<< HEAD
-                "reference": "c1fce6bf2a93a31d03fbfc7ce47d44034194b4b2"
-=======
-                "reference": "fc0c19cfa8aabf75bcc3c9bb07c934e4c403f850"
->>>>>>> d43b412e
+                "reference": "e1fbe9e3d8df436c18ca0fbf03d712db4e7f8445"
             },
             "require": {
                 "automattic/jetpack-assets": "^1.13",
@@ -599,18 +595,11 @@
             "dist": {
                 "type": "path",
                 "url": "../../packages/identity-crisis",
-<<<<<<< HEAD
-                "reference": "c30fd1de3bbde7c03f411f3e2e33f97c758b9d60"
+                "reference": "f0bf21a4657c7954b0897752819c9c143c4a27f2"
             },
             "require": {
                 "automattic/jetpack-assets": "^1.13",
-                "automattic/jetpack-connection": "^1.31",
-=======
-                "reference": "ea3126d7a9b309661efd2188ee18cf4627102286"
-            },
-            "require": {
                 "automattic/jetpack-connection": "^1.32",
->>>>>>> d43b412e
                 "automattic/jetpack-constants": "^1.6",
                 "automattic/jetpack-logo": "^1.5",
                 "automattic/jetpack-options": "^1.14",
@@ -987,23 +976,14 @@
             "dist": {
                 "type": "path",
                 "url": "../../packages/sync",
-<<<<<<< HEAD
-                "reference": "dd9e9cfc06e612c0a12006b21596cb836067e54f"
-=======
-                "reference": "1bc108edfaea7bb593359f6fce32a713314a9fe3"
->>>>>>> d43b412e
+                "reference": "300bff6c74f16a4b02cbc9f815429cc3a2937f3e"
             },
             "require": {
                 "automattic/jetpack-connection": "^1.32",
                 "automattic/jetpack-constants": "^1.6",
                 "automattic/jetpack-heartbeat": "^1.3",
-<<<<<<< HEAD
                 "automattic/jetpack-identity-crisis": "^0.5",
-                "automattic/jetpack-options": "^1.13",
-=======
-                "automattic/jetpack-identity-crisis": "^0.4",
                 "automattic/jetpack-options": "^1.14",
->>>>>>> d43b412e
                 "automattic/jetpack-password-checker": "^0.1",
                 "automattic/jetpack-roles": "^1.4",
                 "automattic/jetpack-status": "^1.9"
