<<<<<<< HEAD
import { prerequisitesBuilder } from 'jetpack-e2e-commons/env/prerequisites';
import { boostPrerequisitesBuilder } from './env/prerequisites';

global.beforeAll( async () => {
	await prerequisitesBuilder().withLoggedIn( true ).withInactivePlugins( [ 'jetpack' ] ).build();
	await boostPrerequisitesBuilder().withConnection( true ).build();
} );
=======
import { chromium } from '@playwright/test';
import { prerequisitesBuilder } from 'jetpack-e2e-commons/env/prerequisites.js';

export default async function () {
	const browser = await chromium.launch();
	const page = await browser.newPage();
	await prerequisitesBuilder( page ).withLoggedIn( true ).withConnection( true ).build();
}
>>>>>>> 3238c5d6
<|MERGE_RESOLUTION|>--- conflicted
+++ resolved
@@ -1,18 +1,13 @@
-<<<<<<< HEAD
-import { prerequisitesBuilder } from 'jetpack-e2e-commons/env/prerequisites';
-import { boostPrerequisitesBuilder } from './env/prerequisites';
-
-global.beforeAll( async () => {
-	await prerequisitesBuilder().withLoggedIn( true ).withInactivePlugins( [ 'jetpack' ] ).build();
-	await boostPrerequisitesBuilder().withConnection( true ).build();
-} );
-=======
 import { chromium } from '@playwright/test';
 import { prerequisitesBuilder } from 'jetpack-e2e-commons/env/prerequisites.js';
+import { boostPrerequisitesBuilder } from './env/prerequisites.js';
 
 export default async function () {
 	const browser = await chromium.launch();
 	const page = await browser.newPage();
-	await prerequisitesBuilder( page ).withLoggedIn( true ).withConnection( true ).build();
-}
->>>>>>> 3238c5d6
+	await prerequisitesBuilder( page )
+		.withLoggedIn( true )
+		.withInactivePlugins( [ 'jetpack' ] )
+		.build();
+	await boostPrerequisitesBuilder( page ).withConnection( true ).build();
+}