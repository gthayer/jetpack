<<<<<<< HEAD
import logger from 'jetpack-e2e-commons/logger';
import { execWpCommand } from 'jetpack-e2e-commons/helpers/utils-helper';
import assert from 'assert';
import JetpackBoostPage from '../pages/wp-admin/JetpackBoostPage';
=======
import logger from 'jetpack-e2e-commons/logger.cjs';
import { execWpCommand } from 'jetpack-e2e-commons/helpers/utils-helper.cjs';
import { expect } from '@playwright/test';
>>>>>>> 3238c5d6

export function boostPrerequisitesBuilder() {
	const state = {
		clean: undefined,
		modules: { active: undefined, inactive: undefined },
		connected: undefined,
		jetpackDeactivated: undefined,
	};

	return {
		withActiveModules( modules = [] ) {
			state.modules.active = modules;
			return this;
		},
		withInactiveModules( modules = [] ) {
			state.modules.inactive = modules;
			return this;
		},
		withConnection( shouldBeConnected ) {
			state.connected = shouldBeConnected;
			return this;
		},
		withCleanEnv() {
			state.clean = true;
			return this;
		},
		async build() {
			await buildPrerequisites( state );
		},
	};
}

async function buildPrerequisites( state ) {
	const functions = {
		modules: () => ensureModulesState( state.modules ),
		connected: () => ensureConnectedState( state.connected ),
		clean: () => ensureCleanState( state.clean ),
	};

	logger.prerequisites( JSON.stringify( state, null, 2 ) );

	for ( const option of Object.keys( state ) ) {
		if ( state[ option ] !== undefined ) {
			if ( functions[ option ] ) {
				logger.prerequisites( `Ensuring '${ option }' prerequisite state` );
				await functions[ option ]();
			} else {
				throw Error( `Unknown state "${ option }: ${ state[ option ] }"!` );
			}
		}
	}
}

export async function ensureModulesState( modules ) {
	if ( modules.active ) {
		await activateModules( modules.active );
	} else {
		logger.prerequisites( 'Cannot find list of modules to activate!' );
	}

	if ( modules.inactive ) {
		await deactivateModules( modules.inactive );
	} else {
		logger.prerequisites( 'Cannot find list of modules to deactivate!' );
	}
}

export async function activateModules( modulesList ) {
	for ( const module of modulesList ) {
		logger.prerequisites( `Activating module ${ module }` );
		const result = await execWpCommand( `jetpack-boost module activate ${ module }` );
		expect( result ).toMatch( new RegExp( `Success: .* has been activated.`, 'i' ) );
	}
}

export async function deactivateModules( modulesList ) {
	for ( const module of modulesList ) {
		logger.prerequisites( `Deactivating module ${ module }` );
		const result = await execWpCommand( `jetpack-boost module deactivate ${ module }` );
		expect( result ).toMatch( new RegExp( `Success: .* has been deactivated.`, 'i' ) );
	}
}

export async function ensureConnectedState( requiredConnected = undefined ) {
	const isConnected = await checkIfConnected();

	if ( requiredConnected && isConnected ) {
		logger.prerequisites( 'Jetpack Boost is already connected, moving on' );
	} else if ( requiredConnected && ! isConnected ) {
		logger.prerequisites( 'Connecting Jetpack Boost' );
		await connect();
	} else if ( ! requiredConnected && isConnected ) {
		logger.prerequisites( 'Disconnecting Jetpack Boost' );
		await disconnect();
	} else {
		logger.prerequisites( 'Jetpack Boost is already disconnected, moving on' );
	}
}

export async function connect() {
	logger.prerequisites( `Connecting Boost plugin to WP.com` );
	// Boost cannot be connected to WP.com using the WP-CLI because the site is considered
	// as a localhost site. The only solution is to do it via the site itself running under the localtunnel.
	const jetpackBoostPage = await JetpackBoostPage.visit( page );
	await jetpackBoostPage.connect();
	await jetpackBoostPage.waitForApiResponse( 'connection' );
	await jetpackBoostPage.isOverallScoreHeaderShown();
}

export async function disconnect() {
	logger.prerequisites( `Disconnecting Boost plugin to WP.com` );
	const cliCmd = 'jetpack-boost connection deactivate';
	const result = await execWpCommand( cliCmd );
	assert.equal( result, 'Success: Boost is disconnected from WP.com' );
}

export async function checkIfConnected() {
	const cliCmd = 'jetpack-boost connection status';
	const result = await execWpCommand( cliCmd );
	if ( typeof result !== 'object' ) {
		return result === 'connected';
	}
	const txt = result.toString();
	if ( txt.includes( "Error: 'jetpack-boost' is not a registered wp command" ) ) {
		return false;
	}
	throw result;
}

async function ensureCleanState( shouldReset ) {
	if ( shouldReset ) {
		logger.prerequisites( 'Resetting Jetpack Boost' );
		await execWpCommand( 'jetpack-boost reset' );
	}
}<|MERGE_RESOLUTION|>--- conflicted
+++ resolved
@@ -1,15 +1,9 @@
-<<<<<<< HEAD
-import logger from 'jetpack-e2e-commons/logger';
-import { execWpCommand } from 'jetpack-e2e-commons/helpers/utils-helper';
-import assert from 'assert';
-import JetpackBoostPage from '../pages/wp-admin/JetpackBoostPage';
-=======
 import logger from 'jetpack-e2e-commons/logger.cjs';
 import { execWpCommand } from 'jetpack-e2e-commons/helpers/utils-helper.cjs';
 import { expect } from '@playwright/test';
->>>>>>> 3238c5d6
+import JetpackBoostPage from '../pages/wp-admin/JetpackBoostPage';
 
-export function boostPrerequisitesBuilder() {
+export function boostPrerequisitesBuilder( page ) {
 	const state = {
 		clean: undefined,
 		modules: { active: undefined, inactive: undefined },
@@ -35,15 +29,15 @@
 			return this;
 		},
 		async build() {
-			await buildPrerequisites( state );
+			await buildPrerequisites( state, page );
 		},
 	};
 }
 
-async function buildPrerequisites( state ) {
+async function buildPrerequisites( state, page ) {
 	const functions = {
 		modules: () => ensureModulesState( state.modules ),
-		connected: () => ensureConnectedState( state.connected ),
+		connected: () => ensureConnectedState( state.connected, page ),
 		clean: () => ensureCleanState( state.clean ),
 	};
 
@@ -91,14 +85,14 @@
 	}
 }
 
-export async function ensureConnectedState( requiredConnected = undefined ) {
+export async function ensureConnectedState( requiredConnected = undefined, page ) {
 	const isConnected = await checkIfConnected();
 
 	if ( requiredConnected && isConnected ) {
 		logger.prerequisites( 'Jetpack Boost is already connected, moving on' );
 	} else if ( requiredConnected && ! isConnected ) {
 		logger.prerequisites( 'Connecting Jetpack Boost' );
-		await connect();
+		await connect( page );
 	} else if ( ! requiredConnected && isConnected ) {
 		logger.prerequisites( 'Disconnecting Jetpack Boost' );
 		await disconnect();
@@ -107,7 +101,7 @@
 	}
 }
 
-export async function connect() {
+export async function connect( page ) {
 	logger.prerequisites( `Connecting Boost plugin to WP.com` );
 	// Boost cannot be connected to WP.com using the WP-CLI because the site is considered
 	// as a localhost site. The only solution is to do it via the site itself running under the localtunnel.
@@ -121,7 +115,7 @@
 	logger.prerequisites( `Disconnecting Boost plugin to WP.com` );
 	const cliCmd = 'jetpack-boost connection deactivate';
 	const result = await execWpCommand( cliCmd );
-	assert.equal( result, 'Success: Boost is disconnected from WP.com' );
+	expect( result ).toEqual( 'Success: Boost is disconnected from WP.com' );
 }
 
 export async function checkIfConnected() {
