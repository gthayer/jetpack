<?xml version="1.0"?>
<ruleset>

	<rule ref="WordPress.WP.I18n">
		<properties>
			<property name="text_domain" type="array">
				<element value="jetpack-boost" />
			</property>
		</properties>
	</rule>
	<rule ref="Jetpack.Functions.I18n">
		<properties>
			<property name="text_domain" value="jetpack-boost" />
		</properties>
	</rule>

	<rule ref="WordPress.Utils.I18nTextDomainFixer">
		<properties>
			<property name="old_text_domain" type="array" />
			<property name="new_text_domain" value="jetpack-boost" />
		</properties>
	</rule>

	<rule ref="WordPress.Files.FileName.InvalidClassFileName">
		<severity>0</severity>
	</rule>
<<<<<<< HEAD
</ruleset>
=======

	<rule ref="Squiz.Commenting.FileComment.Missing">
		<severity>0</severity>
	</rule>
	<rule ref="Squiz.Commenting.ClassComment.Missing">
		<severity>0</severity>
	</rule>
	<rule ref="Squiz.Commenting.FunctionComment.Missing">
		<severity>0</severity>
	</rule>
	<rule ref="Squiz.Commenting.FunctionComment.MissingParamComment">
		<severity>0</severity>
	</rule>
	<rule ref="Generic.Commenting.DocComment.MissingShort">
		<severity>0</severity>
	</rule>
	<rule ref="Squiz.Commenting.VariableComment.Missing">
		<severity>0</severity>
	</rule>

	<rule ref="VariableAnalysis.CodeAnalysis.VariableAnalysis">
		<properties>
			<property name="ignoreUnusedRegexp" value="/^_/"/>
		</properties>
	</rule>

</ruleset>




>>>>>>> 752b614d
<|MERGE_RESOLUTION|>--- conflicted
+++ resolved
@@ -24,9 +24,6 @@
 	<rule ref="WordPress.Files.FileName.InvalidClassFileName">
 		<severity>0</severity>
 	</rule>
-<<<<<<< HEAD
-</ruleset>
-=======
 
 	<rule ref="Squiz.Commenting.FileComment.Missing">
 		<severity>0</severity>
@@ -58,4 +55,3 @@
 
 
 
->>>>>>> 752b614d
