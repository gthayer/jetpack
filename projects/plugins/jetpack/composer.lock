--- conflicted
+++ resolved
@@ -4,11 +4,7 @@
         "Read more about it at https://getcomposer.org/doc/01-basic-usage.md#installing-dependencies",
         "This file is @generated automatically"
     ],
-<<<<<<< HEAD
-    "content-hash": "c925292ace6bbd3597f54756489414ba",
-=======
-    "content-hash": "0be3edf262cfcfe2d899e5a136e8415a",
->>>>>>> 56854e93
+    "content-hash": "0952b0fbf0581d58509057bbdad8cf5e",
     "packages": [
         {
             "name": "automattic/jetpack-a8c-mc-stats",
