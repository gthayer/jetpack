--- conflicted
+++ resolved
@@ -4,11 +4,7 @@
         "Read more about it at https://getcomposer.org/doc/01-basic-usage.md#installing-dependencies",
         "This file is @generated automatically"
     ],
-<<<<<<< HEAD
-    "content-hash": "68785d5b326a1132299f59218433ec9f",
-=======
-    "content-hash": "dd133868266edc06611839bbb777ec0f",
->>>>>>> b1c8b8ec
+    "content-hash": "a66709ce118a1bb346cb6f873231ccd9",
     "packages": [
         {
             "name": "automattic/jetpack-a8c-mc-stats",
@@ -426,9 +422,10 @@
             "dist": {
                 "type": "path",
                 "url": "../../packages/connection",
-                "reference": "89075941c275ac160a2868cc8342a5a2625270d2"
-            },
-            "require": {
+                "reference": "130e03e209b8aa70681a408d09410c1606bfeeb0"
+            },
+            "require": {
+                "automattic/jetpack-a8c-mc-stats": "^1.4",
                 "automattic/jetpack-constants": "^1.6",
                 "automattic/jetpack-heartbeat": "^1.3",
                 "automattic/jetpack-options": "^1.13",
