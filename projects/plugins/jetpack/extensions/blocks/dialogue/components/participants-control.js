/**
 * External dependencies
 */
import classNames from 'classnames';

/**
 * WordPress dependencies
 */
import { DropdownMenu, MenuGroup, MenuItem, SelectControl } from '@wordpress/components';
import { check, people } from '@wordpress/icons';
import { __ } from '@wordpress/i18n';
import { RichText } from '@wordpress/block-editor';
import { useMemo, useState, useEffect, useReducer } from '@wordpress/element';
import {
	__experimentalUseFocusOutside as useFocusOutside,
} from '@wordpress/compose';

/**
 * Internal dependencies
 */
import { getParticipantByValue, getParticipantPlainText } from '../../conversation/utils';

// Fallback for `useFocusOutside` hook.
const useFocusOutsideWithFallback = typeof useFocusOutside !== 'undefined'
	? useFocusOutside
	: () => {};

function ParticipantsMenu( { participants, className, onSelect, participantSlug, onClose } ) {
	return (
		<MenuGroup className={ `${ className }__participants-selector` }>
<<<<<<< HEAD
			{ participants.map( ( { value, slug } ) => {
				// eslint-disable-next-line react/no-danger
				const optionValue = <span dangerouslySetInnerHTML={ {
					__html: value,
				} } />;

				return (
					<MenuItem
						key={ slug }
						onClick={ () => {
							onSelect( { participantSlug: slug } );
							onClose();
						} }
						isSelected={ participantSlug === slug }
						icon={ participantSlug === slug ? check : null }
					>
						{ optionValue }
					</MenuItem>
				);
			} ) }
=======
			{ participants.map( ( { label, slug } ) => (
				<MenuItem
					key={ slug }
					onClick={ () => {
						onSelect( { participantSlug: slug } );
						onClose();
					} }
					isSelected={ participantSlug === slug }
					icon={ participantSlug === slug ? check : null }
				>
					{ label }
				</MenuItem>
			) ) }
>>>>>>> 694ddf77
		</MenuGroup>
	);
}

export function ParticipantsControl( { participants, participantSlug, onSelect } ) {
	return (
		<SelectControl
			label={ __( 'Participant name', 'jetpack' ) }
			value={ participantSlug }
			options={ participants.map( ( { slug: value, label } ) => ( {
				label,
				value,
			} ) ) }
			onChange={ slug => onSelect( { participantSlug: slug } ) }
		/>
	);
}

export default function ParticipantsDropdown( props ) {
	return (
		<DropdownMenu
			popoverProps={ {
				position: 'bottom',
			} }
			icon={ people }
		>
			{ ( { onClose } ) => <ParticipantsMenu { ...props } onClose={ onClose } /> }
		</DropdownMenu>
	);
}

/**
 * Participants Autocompleter.
 *
 * @param {Array} participants - Conversation participants list.
 * @returns {object} Participants autocompleter.
 */
function refreshAutocompleter( participants ) {
	return {
		name: 'jetpack/conversation-participants',
		triggerPrefix: '',
		options: participants,
		getOptionLabel: ( { value } ) => (
			// eslint-disable-next-line react/no-danger
			<span dangerouslySetInnerHTML={ {
				__html: value,
			} } />
		),

		getOptionKeywords: option => [ option.label ],

		getOptionCompletion: option => ( {
			action: 'replace',
			value: option,
		} ),

		popoverProps: {
			position: 'bottom',
		},
	};
}

const counterReducer = ( state ) => state + 1;

/**
 * Control to edit Dialogue participant globally.
 *
 * @param {object}   prop                     - ParticipantRichControl component.
 * @param {string}   prop.className           - Component CSS class.
 * @param {string}   prop.value               - Dialogue participant value. Usually HTML. Local level.
 * @param {Array}    prop.participants        - Participants list. Global level (Conversation block).
 * @param {object}   prop.participant         - Participant object. Gloanl level.
 * @param {Function} prop.onParticipantChange - Use this callback to update participant, value locally.
 * @param {Function} prop.onUpdate            - Use this value to update the participant but globaly.
 * @param {Function} prop.onSelect            - Callback triggered when a particpant is selectd from the list.
 * @param {Function} prop.onAdd               - Callback used to add a new participant.
 * @param {Function} prop.onClean             - Use this callback to disassociate the Dialogue with a participant.
 * @returns {Function} React component function.
 */
export function ParticipantsRichControl( {
	className,
	value,
	participants,
	participant,
	onParticipantChange,
	onUpdate = () => {},
	onSelect,
	onAdd,
	onClean,
} ) {
	const [ showAutocomplete, setAddAutocomplete ] = useState( true );
	const [ isAddingNewParticipant, setIsAddingNewParticipant ] = useState( false );
	const [ reRenderingKey, triggerRefreshAutocomplete ] = useReducer(
		counterReducer,
		0
	);

	function addOrSelectParticipant() {
		setAddAutocomplete( false );
		triggerRefreshAutocomplete();

		// Before to update the participant,
		// Let's check the participant doesn't exist.
		const existingParticipant = getParticipantByValue( participants, value );
		if ( existingParticipant ) {
			return onSelect( existingParticipant );
		}

		onAdd( value );
	}

	/*
	 * Handle when on focus out.
	 * Add or Select a participant.
	 */
	function onFocusOutsideHandler() {
		// Clean current participant when content is empty.
		if ( ! value?.length ) {
			return setAddAutocomplete( false );
		}

		addOrSelectParticipant();
	}

	const focusOutsideProps = useFocusOutsideWithFallback( onFocusOutsideHandler );

	/**
	 * Funcion handler when user types participant value.
	 * It can add a new participan, or add a new one,
	 * dependeing on the previous values.
	 *
	 * @param {string} newValue - New participant value.
	 * @returns {null} Null.
	 */
	function onChangeHandler( newValue ) {
		// Always update the participant value (block attribute).
		onParticipantChange( newValue );

		// Update when adding a new participant while typing.
		setIsAddingNewParticipant( ! newValue?.length || ! getParticipantByValue( participants, newValue ) );

		// If the new value is empty,
		// activate autocomplete, and emit on-clean
		// to clean the current participant.
		if ( ! newValue?.length ) {
			setAddAutocomplete( true );
			return onClean();
		}

		// if there is not a current participant,
		// there is not nothing to update.
		if ( ! participant ) {
			return;
		}

		onUpdate( {
			slug: participant.slug,
			label: getParticipantPlainText( newValue ), // <- store plain participant value.
			value: newValue,
		} );
	}

	const autocompleter = useMemo( () => {
		if ( ! showAutocomplete ) {
			return [];
		}

		return [ refreshAutocompleter( participants ) ];
	}, [ participants, showAutocomplete ] );

	useEffect( () => {
		setIsAddingNewParticipant( ! participant );
		setAddAutocomplete( ! participant );
	}, [ participant ] );

	return (
		<div
			className={ classNames( className, {
				'is-adding-new-participant': isAddingNewParticipant,
			} ) }
			{ ...focusOutsideProps }
		>
			<RichText
				key={ reRenderingKey }
				tagName="div"
				value={ value }
				formattingControls={ [ 'bold', 'italic', 'text-color' ] }
				onChange={ onChangeHandler }
				placeholder={ __( 'Speaker', 'jetpack' ) }
				keepPlaceholderOnFocus={ true }
				onSplit={ () => {} }
				onReplace={ ( replaceValue ) => {
					if ( ! value?.length ) {
						return;
					}

					const replacedParticipant = replaceValue?.[ 0 ];

					if ( ! replacedParticipant ) {
						// Here, it adds or selects participant.
						addOrSelectParticipant( value );
						return;
					}

					// It handleds replacing the block content
					// by selecting a participant from the autocomplete.
					const { value: newValue } = replacedParticipant;
					onParticipantChange( newValue );
					setAddAutocomplete( false );
					onSelect( replacedParticipant );
				} }
				autocompleters={ autocompleter }
			/>
		</div>
	);
}<|MERGE_RESOLUTION|>--- conflicted
+++ resolved
@@ -11,9 +11,7 @@
 import { __ } from '@wordpress/i18n';
 import { RichText } from '@wordpress/block-editor';
 import { useMemo, useState, useEffect, useReducer } from '@wordpress/element';
-import {
-	__experimentalUseFocusOutside as useFocusOutside,
-} from '@wordpress/compose';
+import { __experimentalUseFocusOutside as useFocusOutside } from '@wordpress/compose';
 
 /**
  * Internal dependencies
@@ -21,19 +19,22 @@
 import { getParticipantByValue, getParticipantPlainText } from '../../conversation/utils';
 
 // Fallback for `useFocusOutside` hook.
-const useFocusOutsideWithFallback = typeof useFocusOutside !== 'undefined'
-	? useFocusOutside
-	: () => {};
+const useFocusOutsideWithFallback =
+	typeof useFocusOutside !== 'undefined' ? useFocusOutside : () => {};
 
 function ParticipantsMenu( { participants, className, onSelect, participantSlug, onClose } ) {
 	return (
 		<MenuGroup className={ `${ className }__participants-selector` }>
-<<<<<<< HEAD
 			{ participants.map( ( { value, slug } ) => {
-				// eslint-disable-next-line react/no-danger
-				const optionValue = <span dangerouslySetInnerHTML={ {
-					__html: value,
-				} } />;
+				/* eslint-disable react/no-danger */
+				const optionValue = (
+					<span
+						dangerouslySetInnerHTML={ {
+							__html: value,
+						} }
+					/>
+					/* eslint-enable react/no-danger */
+				);
 
 				return (
 					<MenuItem
@@ -49,21 +50,6 @@
 					</MenuItem>
 				);
 			} ) }
-=======
-			{ participants.map( ( { label, slug } ) => (
-				<MenuItem
-					key={ slug }
-					onClick={ () => {
-						onSelect( { participantSlug: slug } );
-						onClose();
-					} }
-					isSelected={ participantSlug === slug }
-					icon={ participantSlug === slug ? check : null }
-				>
-					{ label }
-				</MenuItem>
-			) ) }
->>>>>>> 694ddf77
 		</MenuGroup>
 	);
 }
@@ -107,10 +93,13 @@
 		triggerPrefix: '',
 		options: participants,
 		getOptionLabel: ( { value } ) => (
-			// eslint-disable-next-line react/no-danger
-			<span dangerouslySetInnerHTML={ {
-				__html: value,
-			} } />
+			/* eslint-disable react/no-danger */
+			<span
+				dangerouslySetInnerHTML={ {
+					__html: value,
+				} }
+			/>
+			/* eslint-enable react/no-danger */
 		),
 
 		getOptionKeywords: option => [ option.label ],
@@ -126,7 +115,7 @@
 	};
 }
 
-const counterReducer = ( state ) => state + 1;
+const counterReducer = state => state + 1;
 
 /**
  * Control to edit Dialogue participant globally.
@@ -156,10 +145,7 @@
 } ) {
 	const [ showAutocomplete, setAddAutocomplete ] = useState( true );
 	const [ isAddingNewParticipant, setIsAddingNewParticipant ] = useState( false );
-	const [ reRenderingKey, triggerRefreshAutocomplete ] = useReducer(
-		counterReducer,
-		0
-	);
+	const [ reRenderingKey, triggerRefreshAutocomplete ] = useReducer( counterReducer, 0 );
 
 	function addOrSelectParticipant() {
 		setAddAutocomplete( false );
@@ -203,7 +189,9 @@
 		onParticipantChange( newValue );
 
 		// Update when adding a new participant while typing.
-		setIsAddingNewParticipant( ! newValue?.length || ! getParticipantByValue( participants, newValue ) );
+		setIsAddingNewParticipant(
+			! newValue?.length || ! getParticipantByValue( participants, newValue )
+		);
 
 		// If the new value is empty,
 		// activate autocomplete, and emit on-clean
@@ -255,7 +243,7 @@
 				placeholder={ __( 'Speaker', 'jetpack' ) }
 				keepPlaceholderOnFocus={ true }
 				onSplit={ () => {} }
-				onReplace={ ( replaceValue ) => {
+				onReplace={ replaceValue => {
 					if ( ! value?.length ) {
 						return;
 					}
