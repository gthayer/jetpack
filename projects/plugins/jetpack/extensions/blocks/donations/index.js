--- conflicted
+++ resolved
@@ -65,23 +65,23 @@
 		},
 	},
 	supports: {
-<<<<<<< HEAD
 		align: true,
 		alignWide: false,
-=======
-		className: false,
->>>>>>> d0106834
+		spacing: {
+			padding: true,
+		},
 		color: {
 			link: true,
 			gradients: true,
+		},
+		typography: {
+			fontSize: true,
+			lineHeight: true,
 		},
 		__experimentalBorder: {
 			color: true,
 			width: true,
 			style: true,
-		},
-		typography: {
-			fontSize: true,
 		},
 		html: false,
 	},
