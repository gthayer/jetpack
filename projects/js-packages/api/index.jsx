--- conflicted
+++ resolved
@@ -492,10 +492,10 @@
 			getRequest( `${ apiRoot }jetpack/v4/search/stats`, getParams )
 				.then( checkStatus )
 				.then( parseJsonResponse ),
-<<<<<<< HEAD
 		fetchWafSettings: () =>
 			getRequest( `${ apiRoot }jetpack/v4/waf`, getParams )
-=======
+        .then( checkStatus )
+				.then( parseJsonResponse ),
 		fetchWordAdsSettings: () =>
 			getRequest( `${ apiRoot }jetpack/v4/wordads/settings`, getParams )
 				.then( checkStatus )
@@ -506,7 +506,6 @@
 			} ),
 		fetchSearchPricing: () =>
 			getRequest( `${ apiRoot }jetpack/v4/search/pricing`, getParams )
->>>>>>> ba71f4e1
 				.then( checkStatus )
 				.then( parseJsonResponse ),
 	};
