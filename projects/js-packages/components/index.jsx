--- conflicted
+++ resolved
@@ -20,8 +20,5 @@
 export { default as JetpackFooter } from './components/jetpack-footer';
 export { default as Spinner } from './components/spinner';
 export { default as ActionButton } from './components/action-button';
-<<<<<<< HEAD
 export { default as withErrorMessage } from './components/with-error-message';
-=======
-export { default as PricingCard } from './components/pricing-card';
->>>>>>> 25b29a51
+export { default as PricingCard } from './components/pricing-card';