--- conflicted
+++ resolved
@@ -21,11 +21,7 @@
 		"watch": "pnpm run build && pnpm webpack watch"
 	},
 	"dependencies": {
-<<<<<<< HEAD
 		"@automattic/jetpack-components": "workspace:^0.10.0-alpha",
-=======
-		"@automattic/jetpack-components": "workspace:^0.9.2-alpha",
->>>>>>> eeff05b6
 		"@automattic/jetpack-connection": "workspace:^0.12.1-alpha",
 		"@wordpress/data": "6.1.5",
 		"@wordpress/i18n": "4.2.4"
