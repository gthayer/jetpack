<?php
/**
 * Class for manipulating products
 *
 * @package automattic/my-jetpack
 */

namespace Automattic\Jetpack\My_Jetpack;

use Products\Anti_Spam;
use Products\Backup;
use Products\Boost;
use Products\Crm;
use Products\Extras;
use Products\Scan;
use Products\Search;
use Products\Security;
use Products\Videopress;

/**
 * A class for everything related to product handling in My Jetpack
 */
class Products {

	/**
	 * Get the list of Products classes
	 *
	 * Here's where all the existing Products are registered
	 *
	 * @return array List of class names
	 */
	public static function get_products_classes() {
		return array(
			Products\Anti_Spam::class,
			Products\Backup::class,
			Products\Boost::class,
			Products\Crm::class,
			Products\Extras::class,
			Products\Scan::class,
			Products\Search::class,
			Products\Videopress::class,
			Products\Security::class,
		);
	}

	/**
	 * Product data
	 *
	 * @return array Jetpack products on the site and their availability.
	 */
	public static function get_products() {
		$products = array();
		foreach ( self::get_products_classes() as $class ) {
			$product_slug              = $class::$slug;
			$products[ $product_slug ] = $class::get_info();
		}
		return $products;
	}

	/**
	 * Get one product data by its slug
	 *
	 * @param string $product_slug The product slug.
	 *
	 * @return ?array
	 */
	public static function get_product( $product_slug ) {
		foreach ( self::get_products_classes() as $class ) {
			$p_slug = $class::$slug;
			if ( $p_slug === $product_slug ) {
				return $class::get_info();
			}
		}
		return null;
	}

	/**
	 * Return product slugs list.
	 *
	 * @return array Product slugs array.
	 */
	public static function get_products_slugs() {
		$slugs = array();
		foreach ( self::get_products_classes() as $class ) {
			$slugs[] = $class::$slug;
		}
		return $slugs;
	}

	/**
	 * Gets the json schema for the product data
	 *
	 * @return array
	 */
	public static function get_product_data_schema() {
		return array(
			'title'      => 'The requested product data',
			'type'       => 'object',
			'properties' => array(
				'product'     => array(
					'description'       => __( 'Product slug', 'jetpack-my-jetpack' ),
					'type'              => 'string',
					'enum'              => __CLASS__ . '::get_product_slugs',
					'required'          => false,
					'validate_callback' => __CLASS__ . '::check_product_argument',
				),
				'action'      => array(
					'description'       => __( 'Production action to execute', 'jetpack-my-jetpack' ),
					'type'              => 'string',
					'enum'              => array( 'activate', 'deactivate' ),
					'required'          => false,
					'validate_callback' => __CLASS__ . '::check_product_argument',
				),
				'slug'        => array(
					'title' => 'The product slug',
					'type'  => 'string',
				),
				'name'        => array(
					'title' => 'The product name',
					'type'  => 'string',
				),
				'description' => array(
					'title' => 'The product description',
					'type'  => 'string',
				),
				'status'      => array(
					'title' => 'The product status',
					'type'  => 'string',
					'enum'  => array( 'active', 'inactive', 'plugin_absent' ),
				),
				'class'       => array(
					'title' => 'The product class handler',
					'type'  => 'string',
				),
			),
		);
	}

	/**
<<<<<<< HEAD
	 * Returns information about the Anti-spam product
	 *
	 * @return array Object with infromation about the product.
	 */
	public static function get_anti_spam_data() {
		return Anti_Spam::get_info();
	}

	/**
	 * Returns information about the Backup product
	 *
	 * @return array Object with infromation about the product.
	 */
	public static function get_backup_data() {
		return Backup::get_info();
	}

	/**
	 * Returns information about the Boost product
	 *
	 * @return array Object with infromation about the product.
	 */
	public static function get_boost_data() {
		return Boost::get_info();
	}

	/**
	 * Returns information about the CRM product
	 *
	 * @return array Object with infromation about the product.
	 */
	public static function get_crm_data() {
		return Crm::get_info();
	}

	/**
	 * Returns information about  Extras
	 *
	 * @return array Object with infromation about the product.
	 */
	public static function get_extras_data() {
		return Extras::get_info();
	}

	/**
	 * Returns information about the Scan product
	 *
	 * @return array Object with infromation about the product.
	 */
	public static function get_scan_data() {
		return Scan::get_info();
	}

	/**
	 * Returns information about the Search product
	 *
	 * @return array Object with infromation about the product.
	 */
	public static function get_search_data() {
		return Search::get_info();
	}

	/**
	 * Returns information about the Security product
	 *
	 * @return array Object with infromation about the product.
	 */
	public static function get_security_data() {
		return Security::get_info();
	}

	/**
	 * Returns information about the VideoPress product
	 *
	 * @return array Object with infromation about the product.
	 */
	public static function get_videopress_data() {
		return Videopress::get_info();
	}
=======
	 * Extend actions links for plugins
	 * tied to the Products.
	 */
	public static function extend_plugins_action_links() {
		Products\Backup::extend_plugin_action_links();
		Products\Boost::extend_plugin_action_links();
		Products\Crm::extend_plugin_action_links();

		// Extend Jetpack plugin using Videopress instance.
		Products\Videopress::extend_plugin_action_links();
	}

>>>>>>> 3b9443f3
}<|MERGE_RESOLUTION|>--- conflicted
+++ resolved
@@ -31,15 +31,15 @@
 	 */
 	public static function get_products_classes() {
 		return array(
-			Products\Anti_Spam::class,
-			Products\Backup::class,
-			Products\Boost::class,
-			Products\Crm::class,
-			Products\Extras::class,
-			Products\Scan::class,
-			Products\Search::class,
-			Products\Videopress::class,
-			Products\Security::class,
+			Anti_Spam::class,
+			Backup::class,
+			Boost::class,
+			Crm::class,
+			Extras::class,
+			Scan::class,
+			Search::class,
+			Videopress::class,
+			Security::class,
 		);
 	}
 
@@ -137,98 +137,16 @@
 	}
 
 	/**
-<<<<<<< HEAD
-	 * Returns information about the Anti-spam product
-	 *
-	 * @return array Object with infromation about the product.
-	 */
-	public static function get_anti_spam_data() {
-		return Anti_Spam::get_info();
-	}
-
-	/**
-	 * Returns information about the Backup product
-	 *
-	 * @return array Object with infromation about the product.
-	 */
-	public static function get_backup_data() {
-		return Backup::get_info();
-	}
-
-	/**
-	 * Returns information about the Boost product
-	 *
-	 * @return array Object with infromation about the product.
-	 */
-	public static function get_boost_data() {
-		return Boost::get_info();
-	}
-
-	/**
-	 * Returns information about the CRM product
-	 *
-	 * @return array Object with infromation about the product.
-	 */
-	public static function get_crm_data() {
-		return Crm::get_info();
-	}
-
-	/**
-	 * Returns information about  Extras
-	 *
-	 * @return array Object with infromation about the product.
-	 */
-	public static function get_extras_data() {
-		return Extras::get_info();
-	}
-
-	/**
-	 * Returns information about the Scan product
-	 *
-	 * @return array Object with infromation about the product.
-	 */
-	public static function get_scan_data() {
-		return Scan::get_info();
-	}
-
-	/**
-	 * Returns information about the Search product
-	 *
-	 * @return array Object with infromation about the product.
-	 */
-	public static function get_search_data() {
-		return Search::get_info();
-	}
-
-	/**
-	 * Returns information about the Security product
-	 *
-	 * @return array Object with infromation about the product.
-	 */
-	public static function get_security_data() {
-		return Security::get_info();
-	}
-
-	/**
-	 * Returns information about the VideoPress product
-	 *
-	 * @return array Object with infromation about the product.
-	 */
-	public static function get_videopress_data() {
-		return Videopress::get_info();
-	}
-=======
 	 * Extend actions links for plugins
 	 * tied to the Products.
 	 */
 	public static function extend_plugins_action_links() {
-		Products\Backup::extend_plugin_action_links();
-		Products\Boost::extend_plugin_action_links();
-		Products\Crm::extend_plugin_action_links();
+		Backup::extend_plugin_action_links();
+		Boost::extend_plugin_action_links();
+		Crm::extend_plugin_action_links();
 
 		// Extend Jetpack plugin using Videopress instance.
-		Products\Videopress::extend_plugin_action_links();
+		Videopress::extend_plugin_action_links();
 	}
 
->>>>>>> 3b9443f3
 }