--- conflicted
+++ resolved
@@ -4,13 +4,8 @@
 	"type": "library",
 	"license": "GPL-2.0-or-later",
 	"require": {
-<<<<<<< HEAD
 		"automattic/jetpack-options": "^1.12",
-		"automattic/jetpack-connection": "^1.25"
-=======
-		"automattic/jetpack-options": "^1.11",
 		"automattic/jetpack-connection": "^1.26"
->>>>>>> 3edbbd9f
 	},
 	"require-dev": {
 		"automattic/wordbless": "@dev",
