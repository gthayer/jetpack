{
	"name": "jetpack-identity-crisis",
	"version": "0.6.1-alpha",
	"description": "Jetpack Identity Crisis",
	"main": "_inc/admin.jsx",
	"repository": "https://github.com/Automattic/jetpack-identity-crisis",
	"author": "Automattic",
	"license": "GPL-2.0-or-later",
	"scripts": {
		"build": "pnpm run install-if-deps-outdated && pnpm clean && pnpm build-client && pnpm run validate",
		"build-client": "pnpm webpack --config webpack.config.js",
		"clean": "rm -rf build/",
		"install-if-deps-outdated": "pnpm install --no-prod --frozen-lockfile",
		"validate": "pnpm exec validate-es build/",
		"watch": "pnpm run build && pnpm webpack watch"
	},
	"browserslist": "extends @wordpress/browserslist-config",
	"dependencies": {
<<<<<<< HEAD
		"@automattic/jetpack-idc": "workspace:^0.7.2-alpha",
=======
		"@automattic/jetpack-idc": "workspace:^0.8.1-alpha",
>>>>>>> eeff05b6
		"@wordpress/data": "6.1.5"
	},
	"devDependencies": {
		"@automattic/jetpack-webpack-config": "workspace:^1.0.1",
		"@babel/core": "7.16.0",
		"@babel/preset-env": "7.16.4",
		"@babel/register": "7.16.0",
		"@wordpress/browserslist-config": "4.1.0",
		"fancy-log": "1.3.3",
		"react": "17.0.2",
		"react-dom": "17.0.2",
		"sass": "1.43.3",
		"sass-loader": "12.4.0",
		"webpack": "5.65.0"
	},
	"engines": {
		"node": "^14.17.6 || ^16.7.0",
		"pnpm": "^6.23.6",
		"yarn": "use pnpm instead - see docs/yarn-upgrade.md"
	}
}<|MERGE_RESOLUTION|>--- conflicted
+++ resolved
@@ -16,11 +16,7 @@
 	},
 	"browserslist": "extends @wordpress/browserslist-config",
 	"dependencies": {
-<<<<<<< HEAD
-		"@automattic/jetpack-idc": "workspace:^0.7.2-alpha",
-=======
 		"@automattic/jetpack-idc": "workspace:^0.8.1-alpha",
->>>>>>> eeff05b6
 		"@wordpress/data": "6.1.5"
 	},
 	"devDependencies": {
