<?php
/**
 * This file is to be included where the Jetpack Waf is to be run. Note that it will potentially stop the whole
 * request as this is the point of a functioning firewall.
 *
 * @package automattic/jetpack-waf
 */

namespace Automattic\Jetpack\Waf;

<<<<<<< HEAD
if ( ! WafRunner::is_enabled() ) {
	return;
}

if ( ! defined( 'JETPACK_WAF_MODE' ) ) {
	$mode_option = get_option( WafRunner::MODE_OPTION_NAME );
=======
Waf_Runner::define_mode();
>>>>>>> 19a66009

if ( ! Waf_Runner::is_allowed_mode( JETPACK_WAF_MODE ) ) {
	return;
}

if ( ! Waf_Runner::did_run() ) {
	Waf_Runner::run();
}<|MERGE_RESOLUTION|>--- conflicted
+++ resolved
@@ -8,16 +8,11 @@
 
 namespace Automattic\Jetpack\Waf;
 
-<<<<<<< HEAD
-if ( ! WafRunner::is_enabled() ) {
+if ( ! Waf_Runner::is_enabled() ) {
 	return;
 }
 
-if ( ! defined( 'JETPACK_WAF_MODE' ) ) {
-	$mode_option = get_option( WafRunner::MODE_OPTION_NAME );
-=======
 Waf_Runner::define_mode();
->>>>>>> 19a66009
 
 if ( ! Waf_Runner::is_allowed_mode( JETPACK_WAF_MODE ) ) {
 	return;
