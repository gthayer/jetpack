<?php
/**
 * HTTP request representation specific for the WAF.
 *
 * @package automattic/jetpack-waf
 */

namespace Automattic\Jetpack\Waf;

require_once __DIR__ . '/functions.php';

/**
 * Request representation.
 */
class Waf_Request {

	/**
	 * Trusted proxies.
	 *
	 * @var array List of trusted proxy IP addresses.
	 */
	private $trusted_proxies = array();

	/**
	 * Trusted headers.
	 *
	 * @var array List of headers to trust from the trusted proxies.
	 */
	private $trusted_headers = array();

	/**
	 * Sets the list of IP addresses for the proxies to trust. Trusted headers will only be accepted as the
	 * user IP address from these IP adresses.
	 *
	 * Popular choices include:
	 * - 192.168.0.1
	 * - 10.0.0.1
	 *
	 * @param array $proxies List of proxy IP addresses.
	 * @return void
	 */
	public function set_trusted_proxies( $proxies ) {
		$this->trusted_proxies = (array) $proxies;
	}

	/**
	 * Sets the list of headers to be trusted from the proxies. These headers will only be taken into account
	 * if the request comes from a trusted proxy as configured with set_trusted_proxies().
	 *
	 * Popular choices include:
	 * - HTTP_CLIENT_IP
	 * - HTTP_X_FORWARDED_FOR
	 * - HTTP_X_FORWARDED
	 * - HTTP_X_CLUSTER_CLIENT_IP
	 * - HTTP_FORWARDED_FOR
	 * - HTTP_FORWARDED
	 *
	 * @param array $headers List of HTTP header strings.
	 * @return void
	 */
	public function set_trusted_headers( $headers ) {
		$this->trusted_headers = (array) $headers;
	}

	/**
	 * Determines the users real IP address based on the settings passed to set_trusted_proxies() and
	 * set_trusted_headers() before. On CLI, this will be null.
	 *
	 * @return string|null
	 */
	public function get_real_user_ip_address() {
<<<<<<< HEAD
		$remote_addr = isset( $_SERVER['REMOTE_ADDR'] ) ? sanitize_text_field( wp_unslash( $_SERVER['REMOTE_ADDR'] ) ) : null;
=======
		$remote_addr = ! empty( $_SERVER['REMOTE_ADDR'] ) ? wp_unslash( $_SERVER['REMOTE_ADDR'] ) : null; // phpcs:ignore WordPress.Security.ValidatedSanitizedInput.InputNotSanitized
>>>>>>> 0dbd12c1

		if ( in_array( $remote_addr, $this->trusted_proxies, true ) ) {
			$ip_by_header = $this->get_ip_by_header( array_merge( $this->trusted_headers, array( 'REMOTE_ADDR' ) ) );
			if ( ! empty( $ip_by_header ) ) {
				return $ip_by_header;
			}
		}

		return $remote_addr;
	}

	/**
	 * Iterates through a given list of HTTP headers and attempts to get the IP address from the header that
	 * a proxy sends along. Make sure you trust the IP address before calling this method.
	 *
	 * @param array $headers The list of headers to check.
	 * @return string|null
	 */
	private function get_ip_by_header( $headers ) {
		foreach ( $headers as $key ) {
			if ( isset( $_SERVER[ $key ] ) ) {
<<<<<<< HEAD
				foreach ( explode( ',', sanitize_text_field( wp_unslash( $_SERVER[ $key ] ) ) ) as $ip ) {
=======
				foreach ( explode( ',', wp_unslash( $_SERVER[ $key ] ) ) as $ip ) { // phpcs:ignore WordPress.Security.ValidatedSanitizedInput.InputNotSanitized -- filter_var is applied below.
>>>>>>> 0dbd12c1
					$ip = trim( $ip );

					if ( filter_var( $ip, FILTER_VALIDATE_IP ) !== false ) {
						return $ip;
					}
				}
			}
		}

		return null;
	}
}<|MERGE_RESOLUTION|>--- conflicted
+++ resolved
@@ -69,11 +69,7 @@
 	 * @return string|null
 	 */
 	public function get_real_user_ip_address() {
-<<<<<<< HEAD
-		$remote_addr = isset( $_SERVER['REMOTE_ADDR'] ) ? sanitize_text_field( wp_unslash( $_SERVER['REMOTE_ADDR'] ) ) : null;
-=======
 		$remote_addr = ! empty( $_SERVER['REMOTE_ADDR'] ) ? wp_unslash( $_SERVER['REMOTE_ADDR'] ) : null; // phpcs:ignore WordPress.Security.ValidatedSanitizedInput.InputNotSanitized
->>>>>>> 0dbd12c1
 
 		if ( in_array( $remote_addr, $this->trusted_proxies, true ) ) {
 			$ip_by_header = $this->get_ip_by_header( array_merge( $this->trusted_headers, array( 'REMOTE_ADDR' ) ) );
@@ -95,11 +91,7 @@
 	private function get_ip_by_header( $headers ) {
 		foreach ( $headers as $key ) {
 			if ( isset( $_SERVER[ $key ] ) ) {
-<<<<<<< HEAD
-				foreach ( explode( ',', sanitize_text_field( wp_unslash( $_SERVER[ $key ] ) ) ) as $ip ) {
-=======
 				foreach ( explode( ',', wp_unslash( $_SERVER[ $key ] ) ) as $ip ) { // phpcs:ignore WordPress.Security.ValidatedSanitizedInput.InputNotSanitized -- filter_var is applied below.
->>>>>>> 0dbd12c1
 					$ip = trim( $ip );
 
 					if ( filter_var( $ip, FILTER_VALIDATE_IP ) !== false ) {
