--- conflicted
+++ resolved
@@ -32,11 +32,6 @@
 	}
 );
 
-<<<<<<< HEAD
-add_action( 'update_option_' . Waf_Runner::IP_ALLOW_LIST_OPTION_NAME, array( Waf_Runner::class, 'activate' ), 10, 0 );
-add_action( 'update_option_' . Waf_Runner::IP_BLOCK_LIST_OPTION_NAME, array( Waf_Runner::class, 'activate' ), 10, 0 );
-add_action( 'update_option_' . Waf_Runner::IP_LISTS_ENABLED_OPTION_NAME, array( Waf_Runner::class, 'activate' ), 10, 0 );
-=======
 /**
  * Adds the REST API endpoints used by the WAF in the WP context.
  *
@@ -49,4 +44,7 @@
 		Waf_Endpoints::register_endpoints();
 	}
 );
->>>>>>> 560a21c9
+
+add_action( 'update_option_' . Waf_Runner::IP_ALLOW_LIST_OPTION_NAME, array( Waf_Runner::class, 'activate' ), 10, 0 );
+add_action( 'update_option_' . Waf_Runner::IP_BLOCK_LIST_OPTION_NAME, array( Waf_Runner::class, 'activate' ), 10, 0 );
+add_action( 'update_option_' . Waf_Runner::IP_LISTS_ENABLED_OPTION_NAME, array( Waf_Runner::class, 'activate' ), 10, 0 );
