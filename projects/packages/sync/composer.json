--- conflicted
+++ resolved
@@ -7,12 +7,8 @@
 		"automattic/jetpack-connection": "^1.26",
 		"automattic/jetpack-constants": "^1.6",
 		"automattic/jetpack-heartbeat": "^1.3",
-<<<<<<< HEAD
 		"automattic/jetpack-options": "^1.12",
-=======
-		"automattic/jetpack-options": "^1.11",
 		"automattic/jetpack-password-checker": "^0.1",
->>>>>>> 3edbbd9f
 		"automattic/jetpack-roles": "^1.4",
 		"automattic/jetpack-status": "^1.7"
 	},
