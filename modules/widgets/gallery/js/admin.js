/* jshint onevar: false, multistr: true */
/* global _wpMediaViewsL10n, _wpGalleryWidgetAdminSettings */

(function($){
	var $ids;
	var $thumbs;

	$(function(){
<<<<<<< HEAD
		$( '.widgets-holder-wrap, .editwidget, .wp-core-ui' ).on( 'click', '.gallery-widget-choose-images', function( event ) {
=======
		$( document.body ) .on( 'click', '.widget-content .gallery-widget-choose-images', function( event ) {
>>>>>>> 9b10e09e
			event.preventDefault();

			var widget_form = $( this ).closest( 'form' );

			$ids    = widget_form.find( '.gallery-widget-ids' );
			$thumbs	= widget_form.find( '.gallery-widget-thumbs' );

			var idsString = $ids.val();

			var attachments = getAttachments( idsString );

			var selection   = null;
			var editing     = false;

			if ( attachments ) {
				selection = getSelection( attachments );

				editing = true;
			}

			var options = {
				state: 'gallery-edit',
				title: wp.media.view.l10n.addMedia,
				multiple: true,
				editing: editing,
				selection: selection
			};

			var workflow = getWorkflow( options );

			workflow.open();
		});

		// Setup an onchange handler to toggle various options when changing style. The different style options
		// require different form inputs to be presented in the widget; this event will keep the UI in sync
		// with the selected style
		$( '.widget-inside' ).on( 'change', '.gallery-widget-style', setupStyleOptions);

		// Setup the Link To options for all forms currently on the page. Does the same as the onChange handler, but
		// is called once to display the correct form inputs for each widget on the page
		setupStyleOptions();
	});

	var media       = wp.media,
		l10n;

	// Link any localized strings.
	l10n = media.view.l10n = typeof _wpMediaViewsL10n === 'undefined' ? {} : _wpMediaViewsL10n;

	/**
	 * wp.media.view.MediaFrame.GalleryWidget
	 *
	 * This behavior can be very nearly had by setting the workflow's state to 'gallery-edit', but
	 * we cannot use the custom WidgetGalleryEdit controller with it (must overide createStates(),
	 * which is necessary to disable the sidebar gallery settings in the media browser)
	 */
	media.view.MediaFrame.GalleryWidget = media.view.MediaFrame.Post.extend({
		createStates: function() {
			var options = this.options;

			// `CollectionEdit` and `CollectionAdd` were only introduced in r27214-core,
			// so they may not be available yet.
			if ( 'CollectionEdit' in media.controller ) {
				this.states.add([
					new media.controller.CollectionEdit({
						type:           'image',
						collectionType: 'gallery',
						title:           l10n.editGalleryTitle,
						SettingsView:    media.view.Settings.Gallery,
						library:         options.selection,
						editing:         options.editing,
						menu:           'gallery'
					}),
					new media.controller.CollectionAdd({
						type:           'image',
						collectionType: 'gallery',
						title:          l10n.addToGalleryTitle
					})
				]);
			} else {
				// If `CollectionEdit` is not available, then use the old approach.

				if ( ! ( 'WidgetGalleryEdit' in media.controller ) ) {
					// Remove the gallery settings sidebar when editing widgets.
					media.controller.WidgetGalleryEdit = media.controller.GalleryEdit.extend({
						gallerySettings: function( /*browser*/ ) {
							return;
						}
					});
				}

				this.states.add([
					new media.controller.WidgetGalleryEdit({
						library: options.selection,
						editing: options.editing,
						menu:    'gallery'
					}),
					new media.controller.GalleryAdd({ })
				]);
			}
		}
	});

	function setupStyleOptions(){
		$( '.widget-inside .gallery-widget-style' ).each( function( /*i*/ ){
			var style = $( this ).val();

			var form = $( this ).parents( 'form' );

			switch ( style ) {
				case 'slideshow':
					form.find( '.gallery-widget-link-wrapper' ).hide();
					form.find( '.gallery-widget-columns-wrapper' ).hide();

					break;

				default:
					form.find( '.gallery-widget-link-wrapper' ).show();
					form.find( '.gallery-widget-columns-wrapper' ).show();
			}
		});
	}

	/**
	 * Take a given Selection of attachments and a thumbs wrapper div (jQuery object)
	 * and fill it with thumbnails
	 */
	function setupThumbs( selection, wrapper ){
		wrapper.empty();

		var imageSize = _wpGalleryWidgetAdminSettings.thumbSize;

		selection.each( function( model ){
			var sizedUrl = model.get('url') + '?w=' + imageSize + '&h=' + imageSize + '&crop=true';

			var thumb = '<img src="' + sizedUrl + '" alt="' + model.get('title') + '" \
				title="' + model.get('title') + '" width="' + imageSize + '" height="' + imageSize + '" class="thumb" />';

			wrapper.append( thumb );
		});
	}

	/**
	 * Take a csv string of ids (as stored in db) and fetch a full Attachments collection
	 */
	function getAttachments( idsString ) {
		if ( ! idsString ) {
			return null;
		}

		// Found in /wp-includes/js/media-editor.js
		var shortcode = wp.shortcode.next( 'gallery', '[gallery ids="' + idsString + '"]' );

		// Ignore the rest of the match object, to give attachments() below what it expects
		shortcode     = shortcode.shortcode;

		var attachments = wp.media.gallery.attachments( shortcode );

		return attachments;
	}

	/**
	 * Take an Attachments collection and return a corresponding Selection model that can be
	 * passed to a MediaFrame to prepopulate the gallery picker
	 */
	function getSelection( attachments ) {
		var selection = new wp.media.model.Selection( attachments.models, {
			props:    attachments.props.toJSON(),
			multiple: true
		});

		selection.gallery = attachments.gallery;

		// Fetch the query's attachments, and then break ties from the
		// query to allow for sorting.
		selection.more().done( function() {
			// Break ties with the query.
			selection.props.set( { query: false } );
			selection.unmirror();
			selection.props.unset( 'orderby' );
		});

		return selection;
	}

	/**
	 * Create a media 'workflow' (MediaFrame). This is the main entry point for the media picker
	 */
	function getWorkflow( options ) {
		var workflow = new wp.media.view.MediaFrame.GalleryWidget( options );

		workflow.on( 'update', function( selection ) {
			var state = workflow.state();

			selection = selection || state.get( 'selection' );

			if ( ! selection ) {
				return;
			}

			// Map the Models down into a simple array of ids that can be easily imploded to a csv string
			var ids = selection.map( function( model ){
				return model.get( 'id' );
			} );

			var id_string = ids.join( ',' );

			$ids.val( id_string );

			setupThumbs( selection, $thumbs );
		}, this );

		workflow.setState( workflow.options.state );

		return workflow;
	}
})(jQuery);<|MERGE_RESOLUTION|>--- conflicted
+++ resolved
@@ -6,11 +6,7 @@
 	var $thumbs;
 
 	$(function(){
-<<<<<<< HEAD
-		$( '.widgets-holder-wrap, .editwidget, .wp-core-ui' ).on( 'click', '.gallery-widget-choose-images', function( event ) {
-=======
 		$( document.body ) .on( 'click', '.widget-content .gallery-widget-choose-images', function( event ) {
->>>>>>> 9b10e09e
 			event.preventDefault();
 
 			var widget_form = $( this ).closest( 'form' );
