<?php
// shortcode handler for [bandcamp], which inserts a bandcamp.com
// music player (iframe, html5)
//
// [bandcamp album=119385304]
// [bandcamp album=3462839126  bgcol=FFFFFF linkcol=4285BB size=venti]
// [bandcamp track=2446959313]
//
function shortcode_handler_bandcamp( $atts ) {
	// there are no default values, but specify here anyway
	// to explicitly list supported atts
	$attributes = shortcode_atts( array(
<<<<<<< HEAD
		'album'       => null,     // integer album id
		'track'       => null,     // integer track id
		'video'       => null,     // integer track id for video player
		'size'        => 'venti',  // one of the supported sizes
		'bgcol'       => 'FFFFFF', // hex, no '#' prefix
		'linkcol'     => null,     // hex, no '#' prefix
		'layout'      => null,     // encoded layout url
		'width'       => null,     // integer with optional "%"
		'height'      => null,     // integer with optional "%"
		'notracklist' => null,     // may be string "true" (defaults false)
		'tracklist'   => null,     // may be string "false" (defaults true)
		'artwork'     => null,     // may be string "false" (alternately: "none") or "small" (default is large)
		'minimal'     => null,     // may be string "true" (defaults false)
		'theme'       => null,     // may be theme identifier string ("light"|"dark" so far)
		'package'     => null,     // integer package id
		't'           => null,     // integer track number
		'tracks'      => null,     // comma separated list of allowed tracks
		'esig'        => null      // hex, no '#' prefix
=======
		'album'       => null,        // integer album id
		'track'       => null,        // integer track id
		'video'       => null,        // integer track id for video player
		'size'        => 'venti',        // one of the supported sizes
		'bgcol'       => 'FFFFFF',    // hex, no '#' prefix
		'linkcol'     => null,        // hex, no '#' prefix
		'layout'      => null,        // encoded layout url
		'width'       => null,        // integer with optional "%"
		'height'      => null,        // integer with optional "%"
		'notracklist' => null,        // may be string "true" (defaults false)
		'tracklist'   => null,        // may be string "false" (defaults true)
		'artwork'     => null,        // may be string "false" (alternately: "none") or "small" (default is large)
		'minimal'     => null,        // may be string "true" (defaults false)
		'theme'       => null,        // may be theme identifier string ("light"|"dark" so far)
		'package'     => null,        // integer package id
		't'           => null,        // integer track number
		'tracks'      => null,        // comma separated list of allowed tracks
		'esig'        => null            // hex, no '#' prefix
>>>>>>> f3a8dbcb
	), $atts, 'bandcamp' );

	$sizes = array(
		'venti'      => array( 'width' => 400, 'height' => 100 ),
		'grande'     => array( 'width' => 300, 'height' => 100 ),
		'grande2'    => array( 'width' => 300, 'height' => 355 ),
		'grande3'    => array( 'width' => 300, 'height' => 415 ),
		'tall_album' => array( 'width' => 150, 'height' => 295 ),
		'tall_track' => array( 'width' => 150, 'height' => 270 ),
		'tall2'      => array( 'width' => 150, 'height' => 450 ),
		'short'      => array( 'width' => 46, 'height' => 23 ),
		'large'      => array( 'width' => 350, 'height' => 470 ),
		'medium'     => array( 'width' => 450, 'height' => 120 ),
		'small'      => array( 'width' => 350, 'height' => 42 )
	);

	$sizekey = $attributes['size'];
	$height  = null;
	$width   = null;

	$isVideo = false;

	// Build iframe url.  For audio players, args are appended as
	// extra path segments for historical reasons having to
	// do with an IE-only flash bug which required this URL
	// to contain no querystring.  Delay the actual joining
	// of args into a string until after we decide if it's
	// a video player or an audio player
	$argparts = array();

	if ( ! isset( $attributes['album'] ) && ! isset( $attributes['track'] ) && ! isset( $attributes['video'] ) ) {
		return "[bandcamp: shortcode must include 'track', 'album', or 'video' param]";
	}

	if ( isset( $attributes['track'] ) && is_numeric( $attributes['track'] ) ) {
		$track = esc_attr( $attributes['track'] );
		array_push( $argparts, "track={$track}" );
<<<<<<< HEAD
	} elseif ( isset( $attributes['video'] ) && is_numeric( $attributes['video'] ) ) {
		$track = esc_attr( $attributes['video'] ); // videos are referenced by track id
=======
	} elseif ( isset( $attributes['video'] ) ) {
		$track   = (int) $attributes['video']; // videos are referenced by track id
>>>>>>> f3a8dbcb
		$urlbase = "//bandcamp.com/EmbeddedPlayer/v=2";
		$isVideo = true;
		array_push( $argparts, "track={$track}" );
	}
	if ( isset( $attributes['album'] ) && is_numeric( $attributes['album'] ) ) {
		$album = esc_attr( $attributes['album'] );
		array_push( $argparts, "album={$album}" );
	}

	if ( $sizekey == 'tall' ) {
		if ( isset( $attributes['album'] ) ) {
			$sizekey .= '_album';
		} else {
			$sizekey .= '_track';
		}
	}

	// if size specified that we don't recognize, fall back on venti
	if ( empty( $sizes[ $sizekey ] ) ) {
		$sizekey            = 'venti';
		$attributes['size'] = 'venti';
	}

	// use strict regex for digits + optional % instead of absint for height/width
	// 'width' and 'height' params in the iframe url get the exact string from the shortcode
	// args, whereas the inline style attribute must have "px" added to it if it has no "%"
	if ( isset( $attributes['width'] ) && preg_match( "|^([0-9]+)(%)?$|", $attributes['width'], $matches ) ) {
		$width = $csswidth = $attributes['width'];
		if ( sizeof( $matches ) < 3 ) {
			$csswidth .= "px";
		}
	}
	if ( isset( $attributes['height'] ) && preg_match( "|^([0-9]+)(%)?$|", $attributes['height'], $matches ) ) {
		$height = $cssheight = $attributes['height'];
		if ( sizeof( $matches ) < 3 ) {
			$cssheight .= "px";
		}
	}

	if ( ! $height ) {
		$height    = $sizes[ $sizekey ]['height'];
		$cssheight = $height . "px";
	}

	if ( ! $width ) {
		$width    = $sizes[ $sizekey ]['width'];
		$csswidth = $width . "px";
	}

	if ( isset( $attributes['layout'] ) ) {
		array_push( $argparts, "layout={$attributes['layout']}" );
	} elseif ( isset( $attributes['size'] ) && preg_match( "|^[a-zA-Z0-9]+$|", $attributes['size'] ) ) {
		array_push( $argparts, "size={$attributes['size']}" );
	}

	if ( isset( $attributes['bgcol'] ) && preg_match( "|^[0-9A-Fa-f]+$|", $attributes['bgcol'] ) ) {
		array_push( $argparts, "bgcol={$attributes['bgcol']}" );
	}

	if ( isset( $attributes['linkcol'] ) && preg_match( "|^[0-9A-Fa-f]+$|", $attributes['linkcol'] ) ) {
		array_push( $argparts, "linkcol={$attributes['linkcol']}" );
	}

	if ( isset( $attributes['package'] ) && preg_match( "|^[0-9]+$|", $attributes['package'] ) ) {
		array_push( $argparts, "package={$attributes['package']}" );
	}

	if ( isset( $attributes['t'] ) && preg_match( "|^[0-9]+$|", $attributes['t'] ) ) {
		array_push( $argparts, "t={$attributes['t']}" );
	}

	if ( $attributes['notracklist'] == "true" ) {
		array_push( $argparts, "notracklist=true" );
	}

	// 'tracklist' arg deprecates 'notracklist=true' to be less weird.  note, behavior
	// if both are specified is undefined
	switch ( $attributes['tracklist'] ) {
		case "false":
		case "none":
			array_push( $argparts, "tracklist=false" );
			break;
	}

	switch ( $attributes['artwork'] ) {
		case "false":
		case "none":
		case "small":
			array_push( $argparts, "artwork=" . $attributes['artwork'] );
			break;
	}

	if ( $attributes['minimal'] == "true" ) {
		array_push( $argparts, "minimal=true" );
	}

	if ( isset( $attributes['theme'] ) && preg_match( "|^[a-zA-Z_]+$|", $attributes['theme'] ) ) {
		array_push( $argparts, "theme={$attributes['theme']}" );
	}

	// param 'tracks' is signed digest param 'esig'
	if ( isset( $attributes['tracks'] ) && preg_match( "|^[0-9\,]+$|", $attributes['tracks'] ) ) {
		if ( isset( $attributes['esig'] ) && preg_match( "|^[0-9A-Fa-f]+$|", $attributes['esig'] ) ) {
			array_push( $argparts, "tracks={$attributes['tracks']}" );
			array_push( $argparts, "esig={$attributes['esig']}" );
		}
	}

	if ( $isVideo ) {
		$url        = "//bandcamp.com/VideoEmbed?" . join( '&', $argparts );
		$extraAttrs = " mozallowfullscreen='1' webkitallowfullscreen='1' allowfullscreen='1'";
	} else {
		$url        = "//bandcamp.com/EmbeddedPlayer/v=2/" . join( '/', $argparts ) . '/';
		$extraAttrs = '';
	}

	return "<iframe width='" . esc_attr( $width ) . "' height='" . esc_attr( $height ) . "' style='position: relative; display: block; width: " . esc_attr( $csswidth ) . "; height: " . esc_attr( $cssheight ) . ";' src='" . esc_url( $url ) . "' allowtransparency='true' frameborder='0'" . $extraAttrs . "></iframe>";
}

add_shortcode( 'bandcamp', 'shortcode_handler_bandcamp' );<|MERGE_RESOLUTION|>--- conflicted
+++ resolved
@@ -10,7 +10,6 @@
 	// there are no default values, but specify here anyway
 	// to explicitly list supported atts
 	$attributes = shortcode_atts( array(
-<<<<<<< HEAD
 		'album'       => null,     // integer album id
 		'track'       => null,     // integer track id
 		'video'       => null,     // integer track id for video player
@@ -29,26 +28,6 @@
 		't'           => null,     // integer track number
 		'tracks'      => null,     // comma separated list of allowed tracks
 		'esig'        => null      // hex, no '#' prefix
-=======
-		'album'       => null,        // integer album id
-		'track'       => null,        // integer track id
-		'video'       => null,        // integer track id for video player
-		'size'        => 'venti',        // one of the supported sizes
-		'bgcol'       => 'FFFFFF',    // hex, no '#' prefix
-		'linkcol'     => null,        // hex, no '#' prefix
-		'layout'      => null,        // encoded layout url
-		'width'       => null,        // integer with optional "%"
-		'height'      => null,        // integer with optional "%"
-		'notracklist' => null,        // may be string "true" (defaults false)
-		'tracklist'   => null,        // may be string "false" (defaults true)
-		'artwork'     => null,        // may be string "false" (alternately: "none") or "small" (default is large)
-		'minimal'     => null,        // may be string "true" (defaults false)
-		'theme'       => null,        // may be theme identifier string ("light"|"dark" so far)
-		'package'     => null,        // integer package id
-		't'           => null,        // integer track number
-		'tracks'      => null,        // comma separated list of allowed tracks
-		'esig'        => null            // hex, no '#' prefix
->>>>>>> f3a8dbcb
 	), $atts, 'bandcamp' );
 
 	$sizes = array(
@@ -86,13 +65,8 @@
 	if ( isset( $attributes['track'] ) && is_numeric( $attributes['track'] ) ) {
 		$track = esc_attr( $attributes['track'] );
 		array_push( $argparts, "track={$track}" );
-<<<<<<< HEAD
 	} elseif ( isset( $attributes['video'] ) && is_numeric( $attributes['video'] ) ) {
 		$track = esc_attr( $attributes['video'] ); // videos are referenced by track id
-=======
-	} elseif ( isset( $attributes['video'] ) ) {
-		$track   = (int) $attributes['video']; // videos are referenced by track id
->>>>>>> f3a8dbcb
 		$urlbase = "//bandcamp.com/EmbeddedPlayer/v=2";
 		$isVideo = true;
 		array_push( $argparts, "track={$track}" );
