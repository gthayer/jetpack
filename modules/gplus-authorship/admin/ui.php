--- conflicted
+++ resolved
@@ -222,11 +222,7 @@
 		<p>
 			<label for="gplus_authorship_enable">
 				<input type="checkbox" name="gplus_authorship" id="gplus_authorship_enable" value="1" <?php checked( $enabled_on_post ); ?>>
-<<<<<<< HEAD
-				<?php esc_html_e( 'Show Google+ information with this post', 'jetpack' ); ?> <br />
-=======
 				<?php esc_html_e( 'Associate my Google+ infomation with this post.', 'jetpack' ); ?> <br />
->>>>>>> 1a4196f0
 				<?php if ( !empty( $users_gplus_info ) ) { ?>
 				<div class="gplus-post-meta-box">
 					<img src="<?php echo esc_url( $users_gplus_info['profile_image'] ); ?>?sz=25" alt="" />
