<?php

class Jetpack_Sync_Module_Updates extends Jetpack_Sync_Module {

	const UPDATES_CHECKSUM_OPTION_NAME = 'jetpack_updates_sync_checksum';

	private $old_wp_version = null;

	function name() {
		return 'updates';
	}

	public function init_listeners( $callable ) {
		global $wp_version;
		$this->old_wp_version = $wp_version;
		add_action( 'set_site_transient_update_plugins', array( $this, 'validate_update_change' ), 10, 3 );
		add_action( 'set_site_transient_update_themes', array( $this, 'validate_update_change' ), 10, 3 );
		add_action( 'set_site_transient_update_core', array( $this, 'validate_update_change' ), 10, 3 );

		add_action( 'jetpack_update_plugins_change', $callable );
		add_action( 'jetpack_update_themes_change', $callable );
		add_action( 'jetpack_update_core_change', $callable );

		add_filter( 'jetpack_sync_before_enqueue_jetpack_update_plugins_change', array(
			$this,
			'filter_update_keys',
		), 10, 2 );
		add_filter( 'jetpack_sync_before_enqueue_upgrader_process_complete', array(
			$this,
			'filter_upgrader_process_complete',
		), 10, 2 );

		add_action( 'automatic_updates_complete', $callable );

<<<<<<< HEAD
		if ( is_multisite() ) {
			add_action( 'update_site_option_wpmu_upgrade_site', array ( $this, 'update_core_network_event' ), 10, 3 );
			add_action( 'jetpack_sync_core_update_network', $callable, 10, 3 );
		}
=======
		// Send data when update completes
		add_action( '_core_updated_successfully', array( $this, 'update_core' ) );
		add_action( 'jetpack_sync_core_reinstalled_successfully', $callable );
		add_action( 'jetpack_sync_core_autoupdated_successfully', $callable, 10, 2 );
		add_action( 'jetpack_sync_core_updated_successfully', $callable, 10, 2 );
>>>>>>> a27d5146

	}

	public function init_full_sync_listeners( $callable ) {
		add_action( 'jetpack_full_sync_updates', $callable );
	}

	public function init_before_send() {
		add_filter( 'jetpack_sync_before_send_jetpack_full_sync_updates', array( $this, 'expand_updates' ) );
		add_filter( 'jetpack_sync_before_send_jetpack_update_themes_change', array( $this, 'expand_themes' ) );
	}

<<<<<<< HEAD
	public function update_core_network_event( $option, $wp_db_version, $old_wp_db_version ) {
		global $wp_version;
		/**
		 * Sync event for when core wp network updates to a new db version
		 *
		 * @since 5.0.0
		 *
		 * @param int $wp_db_version the latest wp_db_version
		 * @param int $old_wp_db_version previous wp_db_version
		 * @param string $wp_version the latest wp_version
		 *
		 */
		do_action( 'jetpack_sync_core_update_network', $wp_db_version, $old_wp_db_version, $wp_version );
=======
	public function update_core( $new_wp_version ) {
		global $pagenow;

		if ( isset( $_GET[ 'action' ] ) && 'do-core-reinstall' === $_GET[ 'action' ] ) {
			/**
			 * Sync event that fires when core reinstall was successful
			 *
			 * @since 5.0.0
			 *
			 * @param string $new_wp_version the updated WordPress version
			 */
			do_action( 'jetpack_sync_core_reinstalled_successfully', $new_wp_version );
			return;
		}

		// Core was autoudpated
		if ( 'update-core.php' !== $pagenow ) {
			/**
			 * Sync event that fires when core autoupdate was successful
			 *
			 * @since 5.0.0
			 *
			 * @param string $new_wp_version the updated WordPress version
			 * @param string $old_wp_version the previous WordPress version
			 */
			do_action( 'jetpack_sync_core_autoupdated_successfully', $new_wp_version, $this->old_wp_version );
			return;
		}
		/**
		 * Sync event that fires when core update was successful
		 *
		 * @since 5.0.0
		 *
		 * @param string $new_wp_version the updated WordPress version
		 * @param string $old_wp_version the previous WordPress version
		 */
		do_action( 'jetpack_sync_core_updated_successfully', $new_wp_version, $this->old_wp_version );
		return;
>>>>>>> a27d5146
	}

	public function get_update_checksum( $value ) {
		// Create an new array so we don't modify the object passed in.
		$a_value = (array) $value;

		// ignore `last_checked`
		unset( $a_value['last_checked'] );
		unset( $a_value['checked'] );
		if ( empty( $a_value ) ) {
			return false;
		}
		return $this->get_check_sum( $a_value );
	}

	public function validate_update_change( $value, $expiration, $transient ) {

		$new_checksum = $this->get_update_checksum( $value );
		if ( false === $new_checksum  ) {
			return;
		}

		$checksums = get_option( self::UPDATES_CHECKSUM_OPTION_NAME, array() );

		if ( isset( $checksums[ $transient ] ) && $checksums[ $transient ] === $new_checksum ) {
			return;
		}

		$checksums[ $transient ] = $new_checksum;

		update_option( self::UPDATES_CHECKSUM_OPTION_NAME, $checksums );
		// possible $transient value are update_plugins, update_themes, update_core
		do_action( "jetpack_{$transient}_change", $value );
	}

	public function enqueue_full_sync_actions( $config, $max_items_to_enqueue, $state ) {
		/**
		 * Tells the client to sync all updates to the server
		 *
		 * @since 4.2.0
		 *
		 * @param boolean Whether to expand updates (should always be true)
		 */
		do_action( 'jetpack_full_sync_updates', true );

		// The number of actions enqueued, and next module state (true == done)
		return array( 1, true );
	}

	public function estimate_full_sync_actions( $config ) {
		return 1;
	}

	function get_full_sync_actions() {
		return array( 'jetpack_full_sync_updates' );
	}

	public function get_all_updates() {
		return array(
			'core'    => get_site_transient( 'update_core' ),
			'plugins' => get_site_transient( 'update_plugins' ),
			'themes'  => get_site_transient( 'update_themes' ),
		);
	}

	// removes unnecessary keys from synced updates data
	function filter_update_keys( $args ) {
		$updates = $args[0];

		if ( isset( $updates->no_update ) ) {
			unset( $updates->no_update );
		}

		return $args;
	}

	function filter_upgrader_process_complete( $args ) {
		array_shift( $args );

		return $args;
	}

	public function expand_updates( $args ) {
		if ( $args[0] ) {
			return $this->get_all_updates();
		}

		return $args;
	}

	public function expand_themes( $args ) {
		foreach ( $args[0]->response as $stylesheet => &$theme_data ) {
			$theme = wp_get_theme( $stylesheet );
			$theme_data['name'] = $theme->name;
		}
		return $args;
	}
}<|MERGE_RESOLUTION|>--- conflicted
+++ resolved
@@ -32,18 +32,17 @@
 
 		add_action( 'automatic_updates_complete', $callable );
 
-<<<<<<< HEAD
+
 		if ( is_multisite() ) {
 			add_action( 'update_site_option_wpmu_upgrade_site', array ( $this, 'update_core_network_event' ), 10, 3 );
 			add_action( 'jetpack_sync_core_update_network', $callable, 10, 3 );
 		}
-=======
+
 		// Send data when update completes
 		add_action( '_core_updated_successfully', array( $this, 'update_core' ) );
 		add_action( 'jetpack_sync_core_reinstalled_successfully', $callable );
 		add_action( 'jetpack_sync_core_autoupdated_successfully', $callable, 10, 2 );
 		add_action( 'jetpack_sync_core_updated_successfully', $callable, 10, 2 );
->>>>>>> a27d5146
 
 	}
 
@@ -56,7 +55,6 @@
 		add_filter( 'jetpack_sync_before_send_jetpack_update_themes_change', array( $this, 'expand_themes' ) );
 	}
 
-<<<<<<< HEAD
 	public function update_core_network_event( $option, $wp_db_version, $old_wp_db_version ) {
 		global $wp_version;
 		/**
@@ -70,7 +68,7 @@
 		 *
 		 */
 		do_action( 'jetpack_sync_core_update_network', $wp_db_version, $old_wp_db_version, $wp_version );
-=======
+
 	public function update_core( $new_wp_version ) {
 		global $pagenow;
 
@@ -109,7 +107,7 @@
 		 */
 		do_action( 'jetpack_sync_core_updated_successfully', $new_wp_version, $this->old_wp_version );
 		return;
->>>>>>> a27d5146
+
 	}
 
 	public function get_update_checksum( $value ) {
