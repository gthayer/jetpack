--- conflicted
+++ resolved
@@ -59,7 +59,6 @@
 		$this->assertContains( 'height="' . $height . '"', $shortcode_content );
 	}
 
-<<<<<<< HEAD
 	/**
 	 * @author Toro_Unit
 	 * @covers ::vimeo_shortcode
@@ -112,7 +111,6 @@
 		//$this->assertContains( $url_link, $mixed );
 	}
 
-=======
 	public function test_shortcodes_vimeo_autoplay_loop() {
 		$video_id = '141358';
 		$autoplay = '1';
@@ -195,5 +193,4 @@
 
 		$this->assertEquals( $expected_shortcode, $shortcode );
 	}
->>>>>>> 2da9720c
 }