--- conflicted
+++ resolved
@@ -2223,10 +2223,7 @@
 		'caption'          => '(string) User-provided caption of the file',
 		'description'      => '(string) Description of the file',
 		'alt'              => '(string)  Alternative text for image files.',
-<<<<<<< HEAD
-=======
 		'thumbnails'       => '(object) Media item thumbnail URL options',
->>>>>>> d21aab9e
 		'height'           => '(int) (Image & video only) Height of the media item',
 		'width'            => '(int) (Image & video only) Width of the media item',
 		'exif'             => '(array) (Image & audio only) Exif (meta) information about the media item',
@@ -2255,10 +2252,7 @@
 	    "caption": "",
 	    "description": "",
 	    "alt": "",
-<<<<<<< HEAD
-=======
 	    "thumbnails": {},
->>>>>>> d21aab9e
 	    "height": 602,
 	    "width": 764,
 	    "exif": {
@@ -2456,10 +2450,7 @@
 		'caption'          => '(string) User provided caption of the file',
 		'description'      => '(string) Description of the file',
 		'alt'              => '(string)  Alternative text for image files.',
-<<<<<<< HEAD
-=======
 		'thumbnails'       => '(object) Media item thumbnail URL options',
->>>>>>> d21aab9e
 		'height'           => '(int) (Image & video only) Height of the media item',
 		'width'            => '(int) (Image & video only) Width of the media item',
 		'exif'             => '(array) (Image & audio only) Exif (meta) information about the media item',
@@ -2491,10 +2482,7 @@
 	    "caption": "",
 	    "description": "",
 	    "alt": "",
-<<<<<<< HEAD
-=======
 	    "thumbnails": {},
->>>>>>> d21aab9e
 	    "height": 602,
 	    "width": 764,
 	    "exif": {
@@ -2576,10 +2564,7 @@
 		'caption'          => '(string) User-provided caption of the file',
 		'description'      => '(string) Description of the file',
 		'alt'              => '(string)  Alternative text for image files.',
-<<<<<<< HEAD
-=======
 		'thumbnails'       => '(object) Media item thumbnail URL options',
->>>>>>> d21aab9e
 		'height'           => '(int) (Image & video only) Height of the media item',
 		'width'            => '(int) (Image & video only) Width of the media item',
 		'exif'             => '(array) (Image & audio only) Exif (meta) information about the media item',
@@ -2609,10 +2594,7 @@
 	    "caption": "",
 	    "description": "",
 	    "alt": "",
-<<<<<<< HEAD
-=======
 	    "thumbnails": {},
->>>>>>> d21aab9e
 	    "height": 602,
 	    "width": 764,
 	    "exif": {
