--- conflicted
+++ resolved
@@ -63,11 +63,7 @@
 		$tags['og:url']         = get_permalink( $data->ID );
 		if ( !post_password_required() )
 			$tags['og:description'] = ! empty( $data->post_excerpt ) ? preg_replace( '@https?://[\S]+@', '', strip_shortcodes( wp_kses( $data->post_excerpt, array() ) ) ): wp_trim_words( preg_replace( '@https?://[\S]+@', '', strip_shortcodes( wp_kses( $data->post_content, array() ) ) ) );
-<<<<<<< HEAD
-		if ( empty( $tags['og:description'] ) ) 
-=======
 		if ( empty( $tags['og:description'] ) )
->>>>>>> 9dd2fc2d
 			$tags['og:description'] = __('Visit the post for more.', 'jetpack');
 		$tags['article:published_time'] = date( 'c', strtotime( $data->post_date_gmt ) );
 		$tags['article:modified_time'] = date( 'c', strtotime( $data->post_modified_gmt ) );
