<?php

$json_jetpack_endpoints_dir = dirname( __FILE__ ) . '/';

require_once( $json_jetpack_endpoints_dir . 'class.jetpack-json-api-endpoint.php' );

// THEMES
require_once( $json_jetpack_endpoints_dir . 'class.jetpack-json-api-themes-endpoint.php' );
require_once( $json_jetpack_endpoints_dir . 'class.jetpack-json-api-themes-active-endpoint.php' );

new Jetpack_JSON_API_Themes_Active_Endpoint( array(
	'description'     => 'Get the active theme of your blog',
	'stat'            => 'themes:mine',
	'method'          => 'GET',
	'path'            => '/sites/%s/themes/mine',
	'path_labels' => array(
		'$site' => '(int|string) The site ID, The site domain'
	),
	'response_format' => Jetpack_JSON_API_Themes_Endpoint::$_response_format,
	'example_request_data' => array(
		'headers' => array(
			'authorization' => 'Bearer YOUR_API_TOKEN'
		),
	),
	'example_request' => 'https://public-api.wordpress.com/rest/v1/sites/example.wordpress.org/themes/mine'
) );

new Jetpack_JSON_API_Themes_Active_Endpoint( array(
	'description'     => 'Change the active theme of your blog',
	'method'          => 'POST',
	'path'            => '/sites/%s/themes/mine',
	'stat'            => 'themes:mine',
	'path_labels' => array(
		'$site' => '(int|string) The site ID, The site domain'
	),
	'query_parameters' => array(
		'context' => false
	),
	'request_format' => array(
		'theme'   => '(string) The ID of the theme that should be activated'
	),
	'response_format' => Jetpack_JSON_API_Themes_Endpoint::$_response_format,
	'example_request_data' => array(
		'headers' => array(
			'authorization' => 'Bearer YOUR_API_TOKEN'
		),
		'body' => array(
			'theme' => 'twentytwelve'
		)
	),
	'example_request' => 'https://public-api.wordpress.com/rest/v1/sites/example.wordpress.org/themes/mine'
) );

require_once( $json_jetpack_endpoints_dir . 'class.jetpack-json-api-themes-list-endpoint.php' );

new Jetpack_JSON_API_Themes_List_Endpoint( array(
	'description'     => 'Get WordPress.com Themes allowed on your blog',
	'group'           => '__do_not_document',
	'stat'            => 'themes',
	'method'          => 'GET',
	'path'            => '/sites/%s/themes',
	'path_labels' => array(
		'$site' => '(int|string) The site ID, The site domain'
	),
	'response_format' => array(
		'found'  => '(int) The total number of themes found.',
		'themes' => '(array) An array of theme objects.',
	),
	'example_request_data' => array(
		'headers' => array(
			'authorization' => 'Bearer YOUR_API_TOKEN'
		),
	),
	'example_request' => 'https://public-api.wordpress.com/rest/v1/sites/example.wordpress.org/themes'
) );

require_once( $json_jetpack_endpoints_dir . 'class.jetpack-json-api-themes-get-endpoint.php' );
require_once( $json_jetpack_endpoints_dir . 'class.jetpack-json-api-themes-new-endpoint.php' );

// POST /sites/%s/themes/%new
new Jetpack_JSON_API_Themes_New_Endpoint( array(
	'description'     => 'Install a theme to your jetpack blog',
	'group'           => '__do_not_document',
	'stat'            => 'themes:new',
	'method'          => 'POST',
	'path'            => '/sites/%s/themes/new',
	'path_labels' => array(
		'$site'   => '(int|string) The site ID, The site domain',
	),
	'request_format' => array(
		'zip'       => '(zip) Theme package zip file. multipart/form-data encoded. ',
	),
	'response_format' => Jetpack_JSON_API_Themes_Endpoint::$_response_format,
	'example_request_data' => array(
		'headers' => array(
			'authorization' => 'Bearer YOUR_API_TOKEN'
		),
	),
	'example_request' => 'https://public-api.wordpress.com/rest/v1/sites/example.wordpress.org/themes/new'
) );



new Jetpack_JSON_API_Themes_Get_Endpoint( array(
	'description'     => 'Get a single theme on a jetpack blog',
	'group'           => '__do_not_document',
	'stat'            => 'themes:get:1',
	'method'          => 'GET',
	'path'            => '/sites/%s/themes/%s',
	'path_labels' => array(
		'$site'   => '(int|string) The site ID, The site domain',
		'$theme'  => '(string) The theme slug',
	),
	'response_format' => Jetpack_JSON_API_Themes_Endpoint::$_response_format,
	'example_request_data' => array(
		'headers' => array(
			'authorization' => 'Bearer YOUR_API_TOKEN'
		),
	),
	'example_request' => 'https://public-api.wordpress.com/rest/v1/sites/example.wordpress.org/themes/twentyfourteen'
) );

require_once( $json_jetpack_endpoints_dir . 'class.jetpack-json-api-themes-modify-endpoint.php' );
new Jetpack_JSON_API_Themes_Modify_Endpoint( array(
	'description'     => 'Modify a single theme on a jetpack blog',
	'group'           => '__do_not_document',
	'stat'            => 'themes:modify:1',
	'method'          => 'POST',
	'path'            => '/sites/%s/themes/%s',
	'path_labels' => array(
		'$site'   => '(int|string) The site ID, The site domain',
		'$theme'  => '(string) The theme slug',
	),
	'request_format' => array(
		'action'       => '(string) Only possible value is \'update\'. More to follow.',
		'autoupdate'   => '(bool) Whether or not to automatically update the theme.',
	),
	'response_format' => Jetpack_JSON_API_Themes_Endpoint::$_response_format,
	'example_request_data' => array(
		'headers' => array(
			'authorization' => 'Bearer YOUR_API_TOKEN'
		),
		'body' => array(
			'action' => 'update',
		)
	),
	'example_request' => 'https://public-api.wordpress.com/rest/v1/sites/example.wordpress.org/themes/twentyfourteen'
) );

new Jetpack_JSON_API_Themes_Modify_Endpoint( array(
	'description'     => 'Modify a list of themes on a jetpack blog',
	'group'           => '__do_not_document',
	'stat'            => 'themes:modify',
	'method'          => 'POST',
	'path'            => '/sites/%s/themes',
	'path_labels' => array(
		'$site'   => '(int|string) The site ID, The site domain',
	),
	'request_format' => array(
		'action'       => '(string) Only possible value is \'update\'. More to follow.',
		'autoupdate'   => '(bool) Whether or not to automatically update the theme.',
		'themes'       => '(array) A list of theme slugs',
	),
	'response_format' => array(
		'themes' => '(array:theme) A list of theme objects',
	),
	'example_request_data' => array(
		'headers' => array(
			'authorization' => 'Bearer YOUR_API_TOKEN'
		),
		'body' => array(
			'action' => 'autoupdate_on',
			'themes'     => array(
				'twentytwelve',
				'twentyfourteen',
			),
		)
	),
	'example_request' => 'https://public-api.wordpress.com/rest/v1/sites/example.wordpress.org/themes'
) );

require_once( $json_jetpack_endpoints_dir . 'class.jetpack-json-api-themes-install-endpoint.php' );
// POST /sites/%s/themes/%s/install
new Jetpack_JSON_API_Themes_Install_Endpoint( array(
	'description'     => 'Install a theme to your jetpack blog',
	'group'           => '__do_not_document',
	'stat'            => 'themes:1:install',
	'method'          => 'POST',
	'path'            => '/sites/%s/themes/%s/install',
	'path_labels' => array(
		'$site'   => '(int|string) The site ID, The site domain',
		'$theme' => '(int|string) The theme slug to install',
	),
	'response_format' => Jetpack_JSON_API_Themes_Endpoint::$_response_format,
	'example_request_data' => array(
		'headers' => array(
			'authorization' => 'Bearer YOUR_API_TOKEN'
		),
	),
	'example_request' => 'https://public-api.wordpress.com/rest/v1/sites/example.wordpress.org/themes/twentyfourteen/install'
) );

require_once( $json_jetpack_endpoints_dir . 'class.jetpack-json-api-themes-delete-endpoint.php' );
// POST /sites/%s/themes/%s/delete
new Jetpack_JSON_API_Themes_Delete_Endpoint( array(
	'description'     => 'Delete/Uninstall a theme from your jetpack blog',
	'group'           => '__do_not_document',
	'stat'            => 'themes:1:delete',
	'method'          => 'POST',
	'path'            => '/sites/%s/themes/%s/delete',
	'path_labels' => array(
		'$site'   => '(int|string) The site ID, The site domain',
		'$theme'  => '(string) The slug of the theme to delete',
	),
	'response_format' => Jetpack_JSON_API_Themes_Endpoint::$_response_format,
	'example_request_data' => array(
		'headers' => array(
			'authorization' => 'Bearer YOUR_API_TOKEN'
		),
	),
	'example_request' => 'https://public-api.wordpress.com/rest/v1/sites/example.wordpress.org/themes/twentyfourteen/delete'
) );


// PLUGINS

require_once( $json_jetpack_endpoints_dir . 'class.jetpack-json-api-plugins-endpoint.php' );
require_once( $json_jetpack_endpoints_dir . 'class.jetpack-json-api-plugins-get-endpoint.php' );
require_once( $json_jetpack_endpoints_dir . 'class.jetpack-json-api-plugins-list-endpoint.php' );

new Jetpack_JSON_API_Plugins_List_Endpoint( array(
	'description'     => 'Get installed Plugins on your blog',
	'method'          => 'GET',
	'path'            => '/sites/%s/plugins',
	'stat'            => 'plugins',
	'path_labels' => array(
		'$site' => '(int|string) The site ID, The site domain'
	),
	'response_format' => array(
		'plugins' => '(array) An array of plugin objects.',
	),
	'example_request_data' => array(
		'headers' => array(
			'authorization' => 'Bearer YOUR_API_TOKEN'
		),
	),
	'example_request' => 'https://public-api.wordpress.com/rest/v1/sites/example.wordpress.org/plugins'
) );

new Jetpack_JSON_API_Plugins_Get_Endpoint( array(
	'description'     => 'Get the Plugin data.',
	'method'          => 'GET',
	'path'            => '/sites/%s/plugins/%s/',
	'stat'            => 'plugins:1',
	'path_labels' => array(
		'$site'   => '(int|string) The site ID, The site domain',
		'$plugin'   => '(string) The plugin ID',
	),
	'response_format' => Jetpack_JSON_API_Plugins_Endpoint::$_response_format,
	'example_request_data' => array(
		'headers' => array(
			'authorization' => 'Bearer YOUR_API_TOKEN'
		),
	),
	'example_request' => 'https://public-api.wordpress.com/rest/v1/sites/example.wordpress.org/plugins/hello-dolly%20hello'
) );

require_once( $json_jetpack_endpoints_dir . 'class.jetpack-json-api-plugins-modify-endpoint.php' );
require_once( $json_jetpack_endpoints_dir . 'class.jetpack-json-api-plugins-new-endpoint.php' );
// POST /sites/%s/plugins/new
new Jetpack_JSON_API_Plugins_New_Endpoint( array(
	'description'     => 'Install a plugin to a Jetpack site by uploading a zip file',
	'group'           => '__do_not_document',
	'stat'            => 'plugins:new',
	'method'          => 'POST',
	'path'            => '/sites/%s/plugins/new',
	'path_labels' => array(
		'$site'   => '(int|string) Site ID or domain',
	),
	'request_format' => array(
		'zip'       => '(zip) Plugin package zip file. multipart/form-data encoded. ',
	),
	'response_format' => Jetpack_JSON_API_Plugins_Endpoint::$_response_format,
	'example_request_data' => array(
		'headers' => array(
			'authorization' => 'Bearer YOUR_API_TOKEN'
		),
	),
	'example_request' => 'https://public-api.wordpress.com/rest/v1/sites/example.wordpress.org/plugins/new'
) );

new Jetpack_JSON_API_Plugins_Modify_Endpoint( array(
	'description'     => 'Activate/Deactivate a Plugin on your Jetpack Site, or set automatic updates',
	'method'          => 'POST',
	'path'            => '/sites/%s/plugins/%s',
	'stat'            => 'plugins:1:modify',
	'path_labels' => array(
		'$site'   => '(int|string) The site ID, The site domain',
		'$plugin'   => '(string) The plugin ID',
	),
	'request_format' => array(
		'action'       => '(string) Possible values are \'update\'',
		'autoupdate'   => '(bool) Whether or not to automatically update the plugin',
		'active'       => '(bool) Activate or deactivate the plugin',
		'network_wide' => '(bool) Do action network wide (default value: false)',
	),
	'response_format' => Jetpack_JSON_API_Plugins_Endpoint::$_response_format,
	'example_request_data' => array(
		'headers' => array(
			'authorization' => 'Bearer YOUR_API_TOKEN'
		),
		'body' => array(
			'action' => 'update',
		)
	),
	'example_request' => 'https://public-api.wordpress.com/rest/v1/sites/example.wordpress.org/plugins/hello-dolly%20hello'
) );

new Jetpack_JSON_API_Plugins_Modify_Endpoint( array(
	'description'     => 'Activate/Deactivate a list of plugins on your Jetpack Site, or set automatic updates',
	'method'          => 'POST',
	'path'            => '/sites/%s/plugins',
	'stat'            => 'plugins:modify',
	'path_labels' => array(
		'$site'   => '(int|string) The site ID, The site domain',
	),
	'request_format' => array(
		'action'       => '(string) Possible values are \'update\'',
		'autoupdate'   => '(bool) Whether or not to automatically update the plugin',
		'active'       => '(bool) Activate or deactivate the plugin',
		'network_wide' => '(bool) Do action network wide (default value: false)',
		'plugins'      => '(array) A list of plugin ids to modify',
	),
	'response_format' => array(
		'plugins'       => '(array:plugin) An array of plugin objects.',
		'updated'       => '(array) A list of plugin ids that were updated. Only present if action is update.',
		'not_updated'   => '(array) A list of plugin ids that were not updated. Only present if action is update.',
		'log'           => '(array) Update log. Only present if action is update.',
	),
	'example_request_data' => array(
		'headers' => array(
			'authorization' => 'Bearer YOUR_API_TOKEN'
		),
		'body' => array(
			'active'  => true,
			'plugins' => array(
				'jetpack/jetpack',
				'akismet/akismet',
			),
		)
	),
	'example_request' => 'https://public-api.wordpress.com/rest/v1/sites/example.wordpress.org/plugins'
) );

require_once( $json_jetpack_endpoints_dir . 'class.jetpack-json-api-plugins-install-endpoint.php' );
// POST /sites/%s/plugins/%s/install
new Jetpack_JSON_API_Plugins_Install_Endpoint( array(
	'description'     => 'Install a plugin to your jetpack blog',
	'group'           => '__do_not_document',
	'stat'            => 'plugins:1:install',
	'method'          => 'POST',
	'path'            => '/sites/%s/plugins/%s/install',
	'path_labels' => array(
		'$site'   => '(int|string) The site ID, The site domain',
		'$plugin' => '(int|string) The plugin slug to install',
	),
	'response_format' => Jetpack_JSON_API_Plugins_Endpoint::$_response_format,
	'example_request_data' => array(
		'headers' => array(
			'authorization' => 'Bearer YOUR_API_TOKEN'
		),
	),
	'example_request' => 'https://public-api.wordpress.com/rest/v1/sites/example.wordpress.org/plugins/akismet/install'
) );

require_once( $json_jetpack_endpoints_dir . 'class.jetpack-json-api-plugins-delete-endpoint.php' );
// POST /sites/%s/plugins/%s/delete
new Jetpack_JSON_API_Plugins_Delete_Endpoint( array(
	'description'     => 'Delete/Uninstall a plugin from your jetpack blog',
	'group'           => '__do_not_document',
	'stat'            => 'plugins:1:delete',
	'method'          => 'POST',
	'path'            => '/sites/%s/plugins/%s/delete',
	'path_labels' => array(
		'$site'   => '(int|string) The site ID, The site domain',
		'$plugin' => '(int|string) The plugin slug to delete',
	),
	'response_format' => Jetpack_JSON_API_Plugins_Endpoint::$_response_format,
	'example_request_data' => array(
		'headers' => array(
			'authorization' => 'Bearer YOUR_API_TOKEN'
		),
	),
	'example_request' => 'https://public-api.wordpress.com/rest/v1/sites/example.wordpress.org/plugins/akismet%2Fakismet/delete'
) );

new Jetpack_JSON_API_Plugins_Modify_Endpoint( array(
	'description'     => 'Update a Plugin on your Jetpack Site',
	'method'          => 'POST',
	'path'            => '/sites/%s/plugins/%s/update/',
	'stat'            => 'plugins:1:update',
	'path_labels' => array(
		'$site'   => '(int|string) The site ID, The site domain',
		'$plugin'   => '(string) The plugin ID',
	),
	'response_format' => Jetpack_JSON_API_Plugins_Endpoint::$_response_format,
	'example_request_data' => array(
		'headers' => array(
			'authorization' => 'Bearer YOUR_API_TOKEN'
		),
	),
	'example_request' => 'https://public-api.wordpress.com/rest/v1/sites/example.wordpress.org/plugins/hello-dolly%20hello/update'
) );

// Jetpack Modules

require_once( $json_jetpack_endpoints_dir . 'class.jetpack-json-api-modules-endpoint.php' );

require_once( $json_jetpack_endpoints_dir . 'class.jetpack-json-api-modules-get-endpoint.php' );

new Jetpack_JSON_API_Modules_Get_Endpoint( array(
	'description'     => 'Get the info about a Jetpack Module on your Jetpack Site',
	'method'          => 'GET',
	'path'            => '/sites/%s/jetpack/modules/%s/',
	'stat'            => 'jetpack:modules:1',
	'path_labels' => array(
		'$site'   => '(int|string) The site ID, The site domain',
		'$module' => '(string) The module name',
	),
	'response_format' => Jetpack_JSON_API_Modules_Endpoint::$_response_format,
	'example_request_data' => array(
		'headers' => array(
			'authorization' => 'Bearer YOUR_API_TOKEN'
		),
	),
	'example_request' => 'https://public-api.wordpress.com/rest/v1/sites/example.wordpress.org/jetpack/modules/stats'
) );

require_once( $json_jetpack_endpoints_dir . 'class.jetpack-json-api-modules-modify-endpoint.php' );

new Jetpack_JSON_API_Modules_Modify_Endpoint( array(
	'description'     => 'Modify the status of a Jetpack Module on your Jetpack Site',
	'method'          => 'POST',
	'path'            => '/sites/%s/jetpack/modules/%s/',
	'stat'            => 'jetpack:modules:1',
	'path_labels' => array(
		'$site'   => '(int|string) The site ID, The site domain',
		'$module' => '(string) The module name',
	),
	'request_format' => array(
		'active'   => '(bool) The module activation status',
	),
	'response_format' => Jetpack_JSON_API_Modules_Endpoint::$_response_format,
	'example_request_data' => array(
		'headers' => array(
			'authorization' => 'Bearer YOUR_API_TOKEN'
		),
		'body' => array(
			'active' => true,
		)
	),
	'example_request' => 'https://public-api.wordpress.com/rest/v1/sites/example.wordpress.org/jetpack/modules/stats'
) );

require_once( $json_jetpack_endpoints_dir . 'class.jetpack-json-api-modules-list-endpoint.php' );

new Jetpack_JSON_API_Modules_List_Endpoint( array(
	'description'     => 'Get the list of available Jetpack modules on your site',
	'method'          => 'GET',
	'path'            => '/sites/%s/jetpack/modules',
	'stat'            => 'jetpack:modules',
	'path_labels' => array(
		'$site' => '(int|string) The site ID, The site domain'
	),
	'response_format' => array(
		'found'  => '(int) The total number of modules found.',
		'modules' => '(array) An array of module objects.',
	),
	'example_request_data' => array(
		'headers' => array(
			'authorization' => 'Bearer YOUR_API_TOKEN'
		),
	),
	'example_request' => 'https://public-api.wordpress.com/rest/v1/sites/example.wordpress.org/jetpack/modules'
) );

require_once( $json_jetpack_endpoints_dir . 'class.jetpack-json-api-updates-status-endpoint.php' );

new Jetpack_JSON_API_Updates_Status( array(
	'description'     => 'Get counts for available updates',
	'method'          => 'GET',
	'path'            => '/sites/%s/updates',
	'stat'            => 'updates',
	'path_labels' => array(
		'$site' => '(int|string) The site ID, The site domain'
	),
	'response_format' => array(
		'plugins'      => '(int) The total number of plugins updates.',
		'themes'       => '(int) The total number of themes updates.',
		'wordpress'    => '(int) The total number of core updates.',
		'translations' => '(int) The total number of translation updates.',
		'total'        => '(int) The total number of updates.',
		'wp_version'   => '(safehtml) The wp_version string.',
		'wp_update_version' => '(safehtml) The wp_version to update string.',
		'jp_version'   => '(safehtml) The site Jetpack version.',
	),
	'example_request_data' => array(
		'headers' => array(
			'authorization' => 'Bearer YOUR_API_TOKEN'
		),
	),
	'example_request' => 'https://public-api.wordpress.com/rest/v1/sites/example.wordpress.org/updates'
) );


// Jetpack Extras

require_once( $json_jetpack_endpoints_dir . 'class.jetpack-json-api-check-capabilities-endpoint.php' );

new Jetpack_JSON_API_Check_Capabilities_Endpoint( array(
	'description'     => 'Check if the current user has a certain capability over a Jetpack site',
	'method'          => 'GET',
	'path'            => '/sites/%s/me/capability',
	'stat'            => 'me:capabulity',
	'path_labels' => array(
		'$site' => '(int|string) The site ID, The site domain'
	),
	'response_format' => '(bool) True if the user has the queried capability.',
	'example_request_data' => array(
		'headers' => array(
			'authorization' => 'Bearer YOUR_API_TOKEN'
		),
		'body' => array(
			'capability' => 'A single capability or an array of capabilities'
		)
	),
	'example_request' => 'https://public-api.wordpress.com/rest/v1/sites/example.wordpress.org/me/capability'
) );


// CORE
require_once( $json_jetpack_endpoints_dir . 'class.jetpack-json-api-core-endpoint.php' );
require_once( $json_jetpack_endpoints_dir . 'class.jetpack-json-api-core-modify-endpoint.php' );

new Jetpack_JSON_API_Core_Endpoint( array(
	'description'     => 'Gets info about a Jetpack blog\'s core installation',
	'method'          => 'GET',
	'path'            => '/sites/%s/core',
	'stat'            => 'core',
	'path_labels' => array(
		'$site' => '(int|string) The site ID, The site domain'
	),
	'response_format' => array(
		'version' => '(string) The current version',
		'autoupdate' => '(bool) Whether or not we automatically update core'
	),
	'example_request_data' => array(
		'headers' => array(
			'authorization' => 'Bearer YOUR_API_TOKEN'
		),
	),
	'example_request' => 'https://public-api.wordpress.com/rest/v1/sites/example.wordpress.org/core'
) );

new Jetpack_JSON_API_Core_Modify_Endpoint( array(
	'description'     => 'Update WordPress installation on a Jetpack blog',
	'method'          => 'POST',
	'path'            => '/sites/%s/core/update',
	'stat'            => 'core:update',
	'path_labels' => array(
		'$site' => '(int|string) The site ID, The site domain'
	),
	'request_format' => array(
		'version'   => '(string) The core version to update',
	),
	'response_format' => array(
		'version' => '(string) The core version after the upgrade has run.',
		'log'     => '(array:safehtml) An array of log strings.',
	),
	'example_request_data' => array(
		'headers' => array(
			'authorization' => 'Bearer YOUR_API_TOKEN'
		),
	),
	'example_request' => 'https://public-api.wordpress.com/rest/v1/sites/example.wordpress.org/core/update'
) );

new Jetpack_JSON_API_Core_Endpoint( array(
	'description'     => 'Toggle automatic core updates for a Jetpack blog',
	'method'          => 'POST',
	'path'            => '/sites/%s/core',
	'stat'            => 'core',
	'path_labels' => array(
		'$site' => '(int|string) The site ID, The site domain'
	),
	'request_format' => array(
		'autoupdate'   => '(bool) Whether or not we automatically update core',
	),
	'response_format' => array(
		'version' => '(string) The current version',
		'autoupdate' => '(bool) Whether or not we automatically update core'
	),
	'example_request_data' => array(
		'headers' => array(
			'authorization' => 'Bearer YOUR_API_TOKEN'
		),
		'body' => array(
			'autoupdate' => true,
		),
	),
	'example_request' => 'https://public-api.wordpress.com/rest/v1/sites/example.wordpress.org/core'
) );

require_once( $json_jetpack_endpoints_dir . 'class.jetpack-json-api-sync-endpoint.php' );

// POST /sites/%s/sync
new Jetpack_JSON_API_Sync_Endpoint( array(
	'description'     => 'Force sync of all options and constants',
	'method'          => 'POST',
	'path'            => '/sites/%s/sync',
	'stat'            => 'sync',
	'path_labels' => array(
		'$site' => '(int|string) The site ID, The site domain'
	),
	'request_format' => array(
		'modules'  => '(string) Comma-delimited set of sync modules to use (default: all of them)',
		'posts'    => '(string) Comma-delimited list of post IDs to sync',
		'comments' => '(string) Comma-delimited list of comment IDs to sync',
		'users'    => '(string) Comma-delimited list of user IDs to sync',
	),
	'response_format' => array(
		'scheduled' => '(bool) Whether or not the synchronisation was started'
	),
	'example_request' => 'https://public-api.wordpress.com/rest/v1.1/sites/example.wordpress.org/sync'
) );

// GET /sites/%s/sync/status
new Jetpack_JSON_API_Sync_Status_Endpoint( array(
	'description'     => 'Status of the current full sync or the previous full sync',
	'method'          => 'GET',
	'path'            => '/sites/%s/sync/status',
	'stat'            => 'sync-status',
	'path_labels' => array(
		'$site' => '(int|string) The site ID, The site domain'
	),
	'response_format' => array(
		'started' => '(int|null) The unix timestamp when the last sync started',
		'queue_finished' => '(int|null) The unix timestamp when the enqueuing was done for the last sync',
		'send_started' => '(int|null) The unix timestamp when the last sent process started',
		'finished' => '(int|null) The unix timestamp when the last sync finished',
		'total'  => '(array) Count of actions that could be sent',
		'queue'  => '(array) Count of actions that have been added to the queue',
		'sent'  => '(array) Count of actions that have been sent',
		'config' => '(array) Configuration of the last full sync',
		'queue_size' => '(int) Number of items in the  sync queue',
		'queue_lag' => '(float) Time delay of the oldest item in the sync queue',
		'queue_next_sync' => '(float) Time in seconds before trying to sync again',
		'full_queue_size' => '(int) Number of items in the full sync queue',
		'full_queue_lag' => '(float) Time delay of the oldest item in the full sync queue',
		'full_queue_next_sync' => '(float) Time in seconds before trying to sync the full sync queue again',
		'cron_size' => '(int) Size of the current cron array',
		'next_cron' => '(int) The number of seconds till the next item in cron.',
	),
	'example_request' => 'https://public-api.wordpress.com/rest/v1.1/sites/example.wordpress.org/sync/status'
) );


// GET /sites/%s/data-checksums
new Jetpack_JSON_API_Sync_Check_Endpoint( array(
	'description'     => 'Check that cacheable data on the site is in sync with wordpress.com',
	'group'           => '__do_not_document',
	'method'          => 'GET',
	'path'            => '/sites/%s/data-checksums',
	'stat'            => 'data-checksums',
	'path_labels' => array(
		'$site' => '(int|string) The site ID, The site domain'
	),
	'response_format' => array(
		'posts' => '(string) Posts checksum',
		'comments' => '(string) Comments checksum',
	),
	'example_request' => 'https://public-api.wordpress.com/rest/v1.1/sites/example.wordpress.org/data-checksums'
) );

// GET /sites/%s/data-histogram
new Jetpack_JSON_API_Sync_Histogram_Endpoint( array(
	'description'     => 'Get a histogram of checksums for certain synced data',
	'group'           => '__do_not_document',
	'method'          => 'GET',
	'path'            => '/sites/%s/data-histogram',
	'stat'            => 'data-histogram',
	'path_labels' => array(
		'$site' => '(int|string) The site ID, The site domain'
	),
	'query_parameters' => array(
		'object_type' => '(string=posts) The type of object to checksum - posts, comments or options',
		'buckets' => '(int=10) The number of buckets for the checksums',
		'start_id' => '(int=0) Starting ID for the range',
		'end_id' => '(int=null) Ending ID for the range',
		'columns' => '(string) Columns to checksum',
		'strip_non_ascii', '(bool=true) Strip non-ascii characters from all columns',
	),
	'response_format' => array(
		'histogram' => '(array) Associative array of histograms by ID range, e.g. "500-999" => "abcd1234"'
	),
	'example_request' => 'https://public-api.wordpress.com/rest/v1.1/sites/example.wordpress.org/data-histogram'
) );

$sync_settings_response = array(
	'dequeue_max_bytes'        => '(int|bool=false) Maximum bytes to read from queue in a single request',
	'sync_wait_time'           => '(int|bool=false) Wait time between requests in seconds if sync threshold exceeded',
	'sync_wait_threshold'      => '(int|bool=false) If a request to WPCOM exceeds this duration, wait sync_wait_time seconds before sending again',
	'upload_max_bytes'         => '(int|bool=false) Maximum bytes to send in a single request',
	'upload_max_rows'          => '(int|bool=false) Maximum rows to send in a single request',
	'max_queue_size'           => '(int|bool=false) Maximum queue size that that the queue is allowed to expand to in DB rows to prevent the DB from filling up. Needs to also meet the max_queue_lag limit.',
	'max_queue_lag'            => '(int|bool=false) Maximum queue lag in seconds used to prevent the DB from filling up. Needs to also meet the max_queue_size limit.',
	'queue_max_writes_sec'     => '(int|bool=false) Maximum writes per second to allow to the queue during full sync.',
	'post_types_blacklist'     => '(array|string|bool=false) List of post types to exclude from sync. Send "empty" to unset.',
	'post_meta_whitelist'      => '(array|string|bool=false) List of post meta to be included in sync. Send "empty" to unset.',
	'comment_meta_whitelist'   => '(array|string|bool=false) List of comment meta to be included in sync. Send "empty" to unset.',
	'disable'                  => '(int|bool=false) Set to 1 or true to disable sync entirely.',
	'render_filtered_content'  => '(int|bool=true) Set to 1 or true to render filtered content.',
	'max_enqueue_full_sync'    => '(int|bool=false) Maximum number of rows to enqueue during each full sync process',
	'max_queue_size_full_sync' => '(int|bool=false) Maximum queue size that full sync is allowed to use',
	'sync_via_cron'            => '(int|bool=false) Set to 1 or true to avoid using cron for sync.',
	'cron_sync_time_limit'	   => '(int|bool=false) Limit cron jobs to number of seconds',
	'enqueue_wait_time'        => '(int|bool=false) Wait time in seconds between attempting to continue a full sync, via requests',
);

// GET /sites/%s/sync/settings
new Jetpack_JSON_API_Sync_Get_Settings_Endpoint( array(
	'description'     => 'Update sync settings',
	'method'          => 'GET',
	'group'           => '__do_not_document',
	'path'            => '/sites/%s/sync/settings',
	'stat'            => 'write-sync-settings',
	'path_labels' => array(
		'$site' => '(int|string) The site ID, The site domain'
	),
	'response_format' => $sync_settings_response,
	'example_request' => 'https://public-api.wordpress.com/rest/v1.1/sites/example.wordpress.org/sync/settings'
) );

// POST /sites/%s/sync/settings
new Jetpack_JSON_API_Sync_Modify_Settings_Endpoint( array(
	'description'     => 'Update sync settings',
	'method'          => 'POST',
	'group'           => '__do_not_document',
	'path'            => '/sites/%s/sync/settings',
	'stat'            => 'write-sync-settings',
	'path_labels' => array(
		'$site' => '(int|string) The site ID, The site domain'
	),
	'request_format' => $sync_settings_response,
	'response_format' => $sync_settings_response,
	'example_request' => 'https://public-api.wordpress.com/rest/v1.1/sites/example.wordpress.org/sync/settings'
) );

// GET /sites/%s/sync/object
new Jetpack_JSON_API_Sync_Object( array(
	'description'     => 'Get an object by ID from one of the sync modules, in the format it would be synced in',
	'group'           => '__do_not_document',
	'method'          => 'GET',
	'path'            => '/sites/%s/sync/object',
	'stat'            => 'sync-object',
	'path_labels' => array(
		'$site'        => '(int|string) The site ID, The site domain'
	),
	'query_parameters' => array(
		'module_name'    => '(string) The sync module ID, e.g. "posts"',
		'object_type'    => '(string) An identified for the object type, e.g. "post"',
		'object_ids'     => '(array) The IDs of the objects',
	),
	'response_format' => array(
		'objects' => '(string) The encoded objects'
	),
	'example_request' => 'https://public-api.wordpress.com/rest/v1.1/sites/example.wordpress.org/sync/object?module_name=posts&object_type=post&object_ids[]=1&object_ids[]=2&object_ids[]=3'
) );

// POST /sites/%s/sync/now
new Jetpack_JSON_API_Sync_Now_Endpoint( array(
	'description'     => 'Force immediate sync of top items on a queue',
	'method'          => 'POST',
	'path'            => '/sites/%s/sync/now',
	'stat'            => 'sync-now',
	'path_labels' => array(
		'$site' => '(int|string) The site ID, The site domain'
	),
	'request_format' => array(
		'queue'  => '(string) sync or full_sync',
	),
	'response_format' => array(
		'response' => '(array) The response from the server'
	),
	'example_request' => 'https://public-api.wordpress.com/rest/v1.1/sites/example.wordpress.org/sync/now?queue=full_sync'
) );


// POST /sites/%s/sync/unlock
new Jetpack_JSON_API_Sync_Unlock_Endpoint( array(
	'description'     => 'Unlock the queue in case it gets locked by a process.',
	'method'          => 'POST',
	'path'            => '/sites/%s/sync/unlock',
	'group'           => '__do_not_document',
	'stat'            => 'sync-unlock',
	'path_labels' => array(
		'$site' => '(int|string) The site ID, The site domain'
	),
	'request_format' => array(
		'queue'      => '(string) sync or full_sync',
	),
	'response_format' => array(
		'success' => '(bool) Unlocking the queue successful?'
	),
	'example_request' => 'https://public-api.wordpress.com/rest/v1.1/sites/example.wordpress.org/sync/unlock'
) );

// POST /sites/%s/sync/checkout
new Jetpack_JSON_API_Sync_Checkout_Endpoint( array(
	'description'     => 'Locks the queue and returns items and the buffer ID.',
	'method'          => 'POST',
	'path'            => '/sites/%s/sync/checkout',
	'group'           => '__do_not_document',
	'stat'            => 'sync-checkout',
	'path_labels' => array(
		'$site' => '(int|string) The site ID, The site domain'
	),
	'request_format' => array(
		'queue'             => '(string) sync or full_sync',
		'number_of_items'   => '(int=10) Maximum number of items from the queue to be returned',
		'encode'            => '(bool=true) Use the default encode method',
		'force'             => '(bool=false) Force unlock the queue',
	),
	'response_format' => array(
		'buffer_id' => '(string) Buffer ID that we are using',
		'items'             => '(array) Items from the queue that are ready to be processed by the sync server',
		'skipped_items'     => '(array) Skipped item ids',
		'codec'             => '(string) The name of the codec used to encode the data',
		'sent_timestamp'    => '(int) Current timestamp of the server',
	),
	'example_request' => 'https://public-api.wordpress.com/rest/v1.1/sites/example.wordpress.org/sync/checkout'
) );

// POST /sites/%s/sync/close
new Jetpack_JSON_API_Sync_Close_Endpoint( array(
	'description'     => 'Closes the buffer and delete the processed items from the queue.',
	'method'          => 'POST',
	'path'            => '/sites/%s/sync/close',
	'group'           => '__do_not_document',
	'stat'            => 'sync-close',
	'path_labels' => array(
		'$site' => '(int|string) The site ID, The site domain'
	),
	'request_format' => array(
		'item_ids'  => '(array) Item IDs to delete from the queue.',
		'queue'      => '(string) sync or full_sync',
		'buffer_id'  => '(string) buffer ID that was opened during the checkout step.',
	),
	'response_format' => array(
		'success' => '(bool) Closed the buffer successfully?'
	),
	'example_request' => 'https://public-api.wordpress.com/rest/v1.1/sites/example.wordpress.org/sync/close'
) );

require_once( $json_jetpack_endpoints_dir . 'class.jetpack-json-api-log-endpoint.php' );

new Jetpack_JSON_API_Jetpack_Log_Endpoint( array(
	'description'     => 'Get the Jetpack log',
	'method'          => 'GET',
	'path'            => '/sites/%s/jetpack-log',
	'stat'            => 'log',
	'path_labels' => array(
		'$site' => '(int|string) The site ID, The site domain'
	),
	'request_format' => array(
		'event'   => '(string) The event to filter by, by default all entries are returned',
		'num'   => '(int) The number of entries to get, by default all entries are returned'
	),
	'response_format' => array(
		'log' => '(array) An array of jetpack log entries'
	),
	'example_request' => 'https://public-api.wordpress.com/rest/v1.1/sites/example.wordpress.org/jetpack-log'
) );

require_once( $json_jetpack_endpoints_dir . 'class.jetpack-json-api-maybe-auto-update-endpoint.php' );

new Jetpack_JSON_API_Maybe_Auto_Update_Endpoint( array(
	'description'     => 'Maybe Auto Update Core, Plugins, Themes and Languages',
	'method'          => 'POST',
	'path'            => '/sites/%s/maybe-auto-update',
	'stat'            => 'maybe-auto-update',
	'path_labels' => array(
		'$site' => '(int|string) The site ID, The site domain'
	),
	'response_format' => array(
		'log' => '(array) Results of running the update job'
	),
	'example_request' => 'https://public-api.wordpress.com/rest/v1.1/sites/example.wordpress.org/maybe-auto-update'

) );

require_once( $json_jetpack_endpoints_dir . 'class.jetpack-json-api-translations-endpoint.php' );
require_once( $json_jetpack_endpoints_dir . 'class.jetpack-json-api-translations-modify-endpoint.php' );

new Jetpack_JSON_API_Translations_Endpoint( array(
	'description'     => 'Gets info about a Jetpack blog\'s core installation',
	'method'          => 'GET',
	'path'            => '/sites/%s/translations',
	'stat'            => 'translations',
	'path_labels' => array(
		'$site' => '(int|string) The site ID, The site domain'
	),
	'response_format' => array(
		'translations' => '(array) A list of translations that are available',
		'autoupdate' => '(bool) Whether or not we automatically update translations',
		'log'     => '(array:safehtml) An array of log strings.',
	),
	'example_request_data' => array(
		'headers' => array(
			'authorization' => 'Bearer YOUR_API_TOKEN'
		),
	),
	'example_request' => 'https://public-api.wordpress.com/rest/v1/sites/example.wordpress.org/translations'
) );

new Jetpack_JSON_API_Translations_Modify_Endpoint( array(
	'description'     => 'Toggle automatic core updates for a Jetpack blog',
	'method'          => 'POST',
	'path'            => '/sites/%s/translations',
	'stat'            => 'translations',
	'path_labels' => array(
		'$site' => '(int|string) The site ID, The site domain'
	),
	'request_format' => array(
		'autoupdate'   => '(bool) Whether or not we automatically update translations',
	),
	'response_format' => array(
		'translations' => '(array) A list of translations that are available',
		'autoupdate' => '(bool) Whether or not we automatically update translations',
	),
	'example_request_data' => array(
		'headers' => array(
			'authorization' => 'Bearer YOUR_API_TOKEN'
		),
		'body' => array(
			'autoupdate' => true,
		),
	),
	'example_request' => 'https://public-api.wordpress.com/rest/v1/sites/example.wordpress.org/translations'
) );

new Jetpack_JSON_API_Translations_Modify_Endpoint( array(
	'description'     => 'Update All Translations installation on a Jetpack blog',
	'method'          => 'POST',
	'path'            => '/sites/%s/translations/update',
	'stat'            => 'translations:update',
	'path_labels' => array(
		'$site' => '(int|string) The site ID, The site domain'
	),
	'response_format' => array(
		'log'     => '(array:safehtml) An array of log strings.',
		'success' => '(bool) Was the operation successful'
	),
	'example_request_data' => array(
		'headers' => array(
			'authorization' => 'Bearer YOUR_API_TOKEN'
		),
	),
	'example_request' => 'https://public-api.wordpress.com/rest/v1/sites/example.wordpress.org/translations/update'
) );

// Options
require_once( $json_jetpack_endpoints_dir . 'class.wpcom-json-api-get-option-endpoint.php' );

new WPCOM_JSON_API_Get_Option_Endpoint( array (
	'method' => 'GET',
	'description' => 'Fetches an option.',
	'group' => '__do_not_document',
	'stat' => 'option',
	'path' => '/sites/%s/option',
	'path_labels' => array(
		'$site' => '(int|string) Site ID or domain',
	),
	'query_parameters' => array(
		'option_name' => '(string) The name of the option to fetch.',
		'site_option' => '(bool=false) True if the option is a site option.',
	),
	'response_format' => array(
		'option_value' => '(string|object) The value of the option.',
	),
	'example_request' => 'https://public-api.wordpress.com/rest/v1.1/sites/82974409/option?option_name=blogname',
	'example_request_data' => array(
		'headers' => array( 'authorization' => 'Bearer YOUR_API_TOKEN' ),
	),
) );

require_once( $json_jetpack_endpoints_dir . 'class.wpcom-json-api-update-option-endpoint.php' );

new WPCOM_JSON_API_Update_Option_Endpoint( array (
	'method' => 'POST',
	'description' => 'Updates an option.',
	'group' => '__do_not_document',
	'stat' => 'option:update',
	'path' => '/sites/%s/option',
	'path_labels' => array(
		'$site' => '(int|string) Site ID or domain',
	),
	'query_parameters' => array(
		'option_name' => '(string) The name of the option to fetch.',
		'site_option' => '(bool=false) True if the option is a site option.',
		'is_array' => '(bool=false) True if the value should be converted to an array before saving.',
	),
	'request_format' => array(
		'option_value' => '(string|object) The new value of the option.',
	),
	'response_format' => array(
		'option_value' => '(string|object) The value of the updated option.',
	),
	'example_request' => 'https://public-api.wordpress.com/rest/v1.1/sites/82974409/option',
	'example_request_data' => array(
		'headers' => array( 'authorization' => 'Bearer YOUR_API_TOKEN' ),
		'body' => array(
			'option_value' => 'My new blog name'
		),
	),
) );


require_once( $json_jetpack_endpoints_dir . 'class.jetpack-json-api-cron-endpoint.php' );

// GET /sites/%s/cron
new Jetpack_JSON_API_Cron_Endpoint( array(
	'description'     => 'Fetches the cron array',
	'group'           => '__do_not_document',
	'method'          => 'GET',
	'path'            => '/sites/%s/cron',
	'stat'            => 'cron-get',
	'path_labels' => array(
		'$site' => '(int|string) The site ID, The site domain'
	),
	'response_format' => array(
		'cron_array' => '(array) The cron array',
		'current_timestamp' => '(int) Current server timestamp'
	),
	'example_request' => 'https://public-api.wordpress.com/rest/v1.1/sites/example.wordpress.org/cron',
	'example_request_data' => array(
		'headers' => array( 'authorization' => 'Bearer YOUR_API_TOKEN' ),
	),
) );

// POST /sites/%s/cron
new Jetpack_JSON_API_Cron_Post_Endpoint( array(
	'description'     => 'Process items in the cron',
	'group'           => '__do_not_document',
	'method'          => 'POST',
	'path'            => '/sites/%s/cron',
	'stat'            => 'cron-run',
	'path_labels' => array(
		'$site' => '(int|string) The site ID, The site domain'
	),
	'request_format' => array(
		'hooks'       => '(array) List of hooks to run if they have been scheduled (optional)',
	),
	'response_format' => array(
		'success' => '(array) Of processed hooks with their arguments'
	),
	'example_request' => 'https://public-api.wordpress.com/rest/v1.1/sites/example.wordpress.org/cron',
	'example_request_data' => array(
		'headers' => array( 'authorization' => 'Bearer YOUR_API_TOKEN' ),
		'body' => array(
			'hooks'   => array( 'jetpack_sync_cron' )
		),
	),
) );

// POST /sites/%s/cron/schedule
new Jetpack_JSON_API_Cron_Schedule_Endpoint( array(
	'description'     => 'Schedule one or a recurring hook to fire at a particular time',
	'group'           => '__do_not_document',
	'method'          => 'POST',
	'path'            => '/sites/%s/cron/schedule',
	'stat'            => 'cron-schedule',
	'path_labels' => array(
		'$site' => '(int|string) The site ID, The site domain'
	),
	'request_format' => array(
		'hook'             => '(string) Hook name that should run when the event is scheduled',
		'timestamp'        => '(int) Timestamp when the event should take place, has to be in the future',
		'arguments'        => '(string) JSON Object of arguments that the hook will use (optional)',
		'recurrence'       => '(string) How often the event should take place. If empty only one event will be scheduled. Possible values 1min, hourly, twicedaily, daily (optional) '
	),
	'response_format' => array(
		'success' => '(bool) Was the event scheduled?'
	),
	'example_request' => 'https://public-api.wordpress.com/rest/v1.1/sites/example.wordpress.org/cron/schedule',
	'example_request_data' => array(
		'headers' => array( 'authorization' => 'Bearer YOUR_API_TOKEN' ),
		'body' => array(
			'hook'      => 'jetpack_sync_cron',
			'arguments' => '[]',
			'recurrence'=> '1min',
			'timestamp' => 1476385523
		),
	),
) );

// POST /sites/%s/cron/unschedule
new Jetpack_JSON_API_Cron_Unschedule_Endpoint( array(
	'description'     => 'Unschedule one or all events with a particular hook and arguments',
	'group'           => '__do_not_document',
	'method'          => 'POST',
	'path'            => '/sites/%s/cron/unschedule',
	'stat'            => 'cron-unschedule',
	'path_labels' => array(
		'$site' => '(int|string) The site ID, The site domain'
	),
	'request_format' => array(
		'hook'             => '(string) Name of the hook that should be unscheduled',
		'timestamp'        => '(int) Timestamp of the hook that you want to unschedule. This will unschedule only 1 event. (optional)',
		'arguments'        => '(string) JSON Object of arguments that the hook has been scheduled with (optional)',
	),
	'response_format' => array(
		'success' => '(bool) Was the event unscheduled?'
	),
	'example_request' => 'https://public-api.wordpress.com/rest/v1.1/sites/example.wordpress.org/cron/unschedule',
	'example_request_data' => array(
		'headers' => array( 'authorization' => 'Bearer YOUR_API_TOKEN' ),
		'body' => array(
			'hook'      => 'jetpack_sync_cron',
			'arguments' => '[]',
			'timestamp' => 1476385523
		),
	),
) );

//	BACKUPS
require_once( $json_jetpack_endpoints_dir . 'class.jetpack-json-api-get-post-backup-endpoint.php' );

// GET /sites/%s/posts/%d/backup
new Jetpack_JSON_API_Get_Post_Backup_Endpoint( array(
	'description'    => 'Fetch a backup of a post, along with all of its metadata',
	'group'          => '__do_not_document',
	'method'         => 'GET',
	'path'           => '/sites/%s/posts/%d/backup',
	'stat'           => 'posts:1:backup',
	'allow_jetpack_site_auth' => true,
	'path_labels'    => array(
		'$site' => '(int|string) The site ID, The site domain',
		'$post' => '(int) The post ID',
	),
	'response_format' => array(
		'post' => '(array) Post table row',
		'meta' => '(array) Associative array of key/value postmeta data',
	),
	'example_request_data' => array(
		'headers' => array(
			'authorization' => 'Bearer YOUR_API_TOKEN'
		),
	),
	'example_request' => 'https://public-api.wordpress.com/rest/v1/sites/example.wordpress.org/posts/1/backup'
) );


// USERS
<<<<<<< HEAD
require_once( $json_jetpack_endpoints_dir . 'class.jetpack-json-api-user-connect-endpoint.php' );

// POST /sites/%s/users/%d/connect
new Jetpack_JSON_API_User_Connect_Endpoint( array(
	'description'    => 'Creates or returns a new user given profile data',
	'group'          => '__do_not_document',
	'method'         => 'POST',
	'path'           => '/sites/%s/users/%d/connect',
	'stat'           => 'users:connect',
	'allow_jetpack_site_auth' => true,
	'path_labels'    => array(
		'$site' => '(int|string) The site ID, The site domain',
		'$user_id' => '(int) The site user ID to connect',
	),
	'request_format' => array(
		'user_token'        => '(string) The user token',
	),
	'response_format' => array(
		'success' => '(bool) Was the user connected',
	),
	'example_request_data' => array(
		'headers' => array(
			'authorization' => 'Bearer YOUR_API_TOKEN',
		),
		'body' => array(
			'user_token' => 'XDH55jndskjf3klh3',
		)
	),
	'example_response'     => '{
       "success" => true
    }',
	'example_request' => 'https://public-api.wordpress.com/rest/v1/sites/example.wordpress.org/users/6/connect'
=======
require_once( $json_jetpack_endpoints_dir . 'class.jetpack-json-api-user-create-endpoint.php' );

// POST /sites/%s/users/create
new Jetpack_JSON_API_User_Create_Endpoint( array(
	'description'    => 'Creates or returns a new user given profile data',
	'group'          => '__do_not_document',
	'method'         => 'POST',
	'path'           => '/sites/%s/users/create',
	'stat'           => 'users:create',
	'allow_jetpack_site_auth' => true,
	'path_labels'    => array(
		'$site' => '(int|string) The site ID, The site domain',
	),
	'request_format'  => WPCOM_JSON_API_Site_User_Endpoint::$user_format,
	'response_format' => WPCOM_JSON_API_Site_User_Endpoint::$user_format,
	'example_request_data' => array(
		'headers' => array(
			'authorization' => 'Bearer YOUR_API_TOKEN'
		),
		'body' => array(
			'roles' => array(
				array(
					'administrator',
				)
			),
			'first_name' => 'John',
			'last_name' => 'Doe',
			'email' => 'john.doe@example.wordpress.org',
		)
	),
	'example_response'     => '{
        "ID": 18342963,
        "login": "binarysmash"
        "email": false,
        "name": "binarysmash",
        "URL": "http:\/\/binarysmash.wordpress.com",
        "avatar_URL": "http:\/\/0.gravatar.com\/avatar\/a178ebb1731d432338e6bb0158720fcc?s=96&d=identicon&r=G",
        "profile_URL": "http:\/\/en.gravatar.com\/binarysmash",
        "roles": [ "administrator" ]
    }',
	'example_request' => 'https://public-api.wordpress.com/rest/v1/sites/example.wordpress.org/users/create'
>>>>>>> 46d909f3
) );<|MERGE_RESOLUTION|>--- conflicted
+++ resolved
@@ -1162,7 +1162,7 @@
 
 
 // USERS
-<<<<<<< HEAD
+
 require_once( $json_jetpack_endpoints_dir . 'class.jetpack-json-api-user-connect-endpoint.php' );
 
 // POST /sites/%s/users/%d/connect
@@ -1195,7 +1195,8 @@
        "success" => true
     }',
 	'example_request' => 'https://public-api.wordpress.com/rest/v1/sites/example.wordpress.org/users/6/connect'
-=======
+) );
+ 
 require_once( $json_jetpack_endpoints_dir . 'class.jetpack-json-api-user-create-endpoint.php' );
 
 // POST /sites/%s/users/create
@@ -1237,5 +1238,4 @@
         "roles": [ "administrator" ]
     }',
 	'example_request' => 'https://public-api.wordpress.com/rest/v1/sites/example.wordpress.org/users/create'
->>>>>>> 46d909f3
 ) );